import org.gradle.api.Plugin
import org.gradle.api.Project
import org.gradle.api.tasks.testing.Test

class AirbyteIntegrationTestJavaPlugin implements Plugin<Project> {
    void apply(Project project) {
        project.sourceSets {
            integrationTestJava {
                java {
                    srcDir 'src/test-integration/java'
                }
                resources {
                    srcDir 'src/test-integration/resources'
                }
            }
        }
        project.test.dependsOn('compileIntegrationTestJavaJava')

        project.configurations {
            integrationTestJavaImplementation.extendsFrom testImplementation
            integrationTestJavaRuntimeOnly.extendsFrom testRuntimeOnly
        }

        project.task('integrationTestJava', type: Test) {
            mustRunAfter project.test

            testClassesDirs = project.sourceSets.integrationTestJava.output.classesDirs
            classpath += project.sourceSets.integrationTestJava.runtimeClasspath

            useJUnitPlatform {
                // todo (cgardens) - figure out how to de-dupe this exclusion with the one in build.gradle.
                excludeTags 'log4j2-config', 'logger-client', 'cloud-storage'
            }

            testLogging() {
                events "passed", "failed", "started"
                exceptionFormat "full"
                // uncomment to get the full log output
                // showStandardStreams = true
            }

            outputs.upToDateWhen { false }

            if(project.hasProperty('airbyteDocker')) {
                dependsOn project.airbyteDocker
            }

            maxHeapSize = '3g'
<<<<<<< HEAD

=======
>>>>>>> 7376da4b
            maxParallelForks = Runtime.runtime.availableProcessors() ?: 1

            // This is needed to make the destination-snowflake tests succeed - https://github.com/snowflakedb/snowflake-jdbc/issues/589#issuecomment-983944767
            jvmArgs = ["--add-opens=java.base/java.nio=ALL-UNNAMED"]
        }

        // make sure we create the integrationTest task once in case a standard source test was already initialized
        if(!project.hasProperty('integrationTest')) {
            project.task('integrationTest')
        }

        project.integrationTest.dependsOn(project.integrationTestJava)
        project.integrationTest.dependsOn(project.spotbugsMain)
    }
}<|MERGE_RESOLUTION|>--- conflicted
+++ resolved
@@ -46,10 +46,6 @@
             }
 
             maxHeapSize = '3g'
-<<<<<<< HEAD
-
-=======
->>>>>>> 7376da4b
             maxParallelForks = Runtime.runtime.availableProcessors() ?: 1
 
             // This is needed to make the destination-snowflake tests succeed - https://github.com/snowflakedb/snowflake-jdbc/issues/589#issuecomment-983944767
