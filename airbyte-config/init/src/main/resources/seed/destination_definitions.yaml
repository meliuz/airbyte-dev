- name: Azure Blob Storage
  destinationDefinitionId: b4c5d105-31fd-4817-96b6-cb923bfc04cb
  dockerRepository: airbyte/destination-azure-blob-storage
  dockerImageTag: 0.2.0
  documentationUrl: https://docs.airbyte.com/integrations/destinations/azureblobstorage
  icon: azureblobstorage.svg
  resourceRequirements:
    jobSpecific:
      - jobType: sync
        resourceRequirements:
          memory_limit: "1Gi"
          memory_request: "1Gi"
  releaseStage: alpha
- name: Amazon SQS
  destinationDefinitionId: 0eeee7fb-518f-4045-bacc-9619e31c43ea
  dockerRepository: airbyte/destination-amazon-sqs
  dockerImageTag: 0.1.0
  documentationUrl: https://docs.airbyte.com/integrations/destinations/amazon-sqs
  icon: awssqs.svg
  releaseStage: alpha
- name: Apache Doris
  destinationDefinitionId: 05c161bf-ca73-4d48-b524-d392be417002
  dockerRepository: airbyte/destination-doris
  dockerImageTag: 0.1.0
  documentationUrl: https://docs.airbyte.com/integrations/destinations/doris
  icon: apachedoris.svg
  releaseStage: alpha
- name: Apache Iceberg
  destinationDefinitionId: df65a8f3-9908-451b-aa9b-445462803560
  dockerRepository: airbyte/destination-iceberg
  dockerImageTag: 0.1.0
  documentationUrl: https://docs.airbyte.com/integrations/destinations/iceberg
  releaseStage: alpha
- name: AWS Datalake
  destinationDefinitionId: 99878c90-0fbd-46d3-9d98-ffde879d17fc
  dockerRepository: airbyte/destination-aws-datalake
  dockerImageTag: 0.1.1
  documentationUrl: https://docs.airbyte.com/integrations/destinations/aws-datalake
  releaseStage: alpha
- name: BigQuery
  destinationDefinitionId: 22f6c74f-5699-40ff-833c-4a879ea40133
  dockerRepository: airbyte/destination-bigquery
  dockerImageTag: 1.2.14
  documentationUrl: https://docs.airbyte.com/integrations/destinations/bigquery
  icon: bigquery.svg
  normalizationConfig:
    normalizationRepository: airbyte/normalization
    normalizationTag: 0.2.26
    normalizationIntegrationType: bigquery
  supportsDbt: true
  resourceRequirements:
    jobSpecific:
      - jobType: sync
        resourceRequirements:
          memory_limit: "1Gi"
          memory_request: "1Gi"
  releaseStage: generally_available
- name: BigQuery (denormalized typed struct)
  destinationDefinitionId: 079d5540-f236-4294-ba7c-ade8fd918496
  dockerRepository: airbyte/destination-bigquery-denormalized
  dockerImageTag: 1.2.14
  documentationUrl: https://docs.airbyte.com/integrations/destinations/bigquery
  icon: bigquery.svg
  resourceRequirements:
    jobSpecific:
      - jobType: sync
        resourceRequirements:
          memory_limit: "1Gi"
          memory_request: "1Gi"
  releaseStage: beta
- name: Cassandra
  destinationDefinitionId: 707456df-6f4f-4ced-b5c6-03f73bcad1c5
  dockerRepository: airbyte/destination-cassandra
  dockerImageTag: 0.1.4
  documentationUrl: https://docs.airbyte.com/integrations/destinations/cassandra
  icon: cassandra.svg
  releaseStage: alpha
- name: Chargify (Keen)
  destinationDefinitionId: 81740ce8-d764-4ea7-94df-16bb41de36ae
  dockerRepository: airbyte/destination-keen
  dockerImageTag: 0.2.4
  documentationUrl: https://docs.airbyte.com/integrations/destinations/keen
  icon: chargify.svg
  releaseStage: alpha
- name: Clickhouse
  destinationDefinitionId: ce0d828e-1dc4-496c-b122-2da42e637e48
  dockerRepository: airbyte/destination-clickhouse
  dockerImageTag: 0.2.2
  documentationUrl: https://docs.airbyte.com/integrations/destinations/clickhouse
  icon: clickhouse.svg
  releaseStage: alpha
  normalizationConfig:
    normalizationRepository: airbyte/normalization-clickhouse
    normalizationTag: 0.2.26
    normalizationIntegrationType: clickhouse
  supportsDbt: true
- name: Cloudflare R2
  destinationDefinitionId: 0fb07be9-7c3b-4336-850d-5efc006152ee
  dockerRepository: airbyte/destination-r2
  dockerImageTag: 0.1.0
  documentationUrl: https://docs.airbyte.com/integrations/destinations/r2
  icon: cloudflare-r2.svg
  releaseStage: alpha
- name: Databricks Lakehouse
  destinationDefinitionId: 072d5540-f236-4294-ba7c-ade8fd918496
  dockerRepository: airbyte/destination-databricks
  dockerImageTag: 0.3.1
  documentationUrl: https://docs.airbyte.com/integrations/destinations/databricks
  icon: databricks.svg
  releaseStage: alpha
- name: DynamoDB
  destinationDefinitionId: 8ccd8909-4e99-4141-b48d-4984b70b2d89
  dockerRepository: airbyte/destination-dynamodb
  dockerImageTag: 0.1.7
  documentationUrl: https://docs.airbyte.com/integrations/destinations/dynamodb
  icon: dynamodb.svg
  releaseStage: alpha
- name: E2E Testing
  destinationDefinitionId: 2eb65e87-983a-4fd7-b3e3-9d9dc6eb8537
  dockerRepository: airbyte/destination-e2e-test
  dockerImageTag: 0.2.4
  documentationUrl: https://docs.airbyte.com/integrations/destinations/e2e-test
  icon: airbyte.svg
- destinationDefinitionId: 68f351a7-2745-4bef-ad7f-996b8e51bb8c
  name: ElasticSearch
  dockerRepository: airbyte/destination-elasticsearch
  dockerImageTag: 0.1.6
  documentationUrl: https://docs.airbyte.com/integrations/destinations/elasticsearch
  icon: elasticsearch.svg
  releaseStage: alpha
- name: Exasol
  destinationDefinitionId: bb6071d9-6f34-4766-bec2-d1d4ed81a653
  dockerRepository: airbyte/destination-exasol
  dockerImageTag: 0.1.1
  documentationUrl: https://docs.airbyte.com/integrations/destinations/exasol
  releaseStage: alpha
- name: Firebolt
  destinationDefinitionId: 18081484-02a5-4662-8dba-b270b582f321
  dockerRepository: airbyte/destination-firebolt
  dockerImageTag: 0.1.0
  documentationUrl: https://docs.airbyte.com/integrations/destinations/firebolt
  icon: firebolt.svg
  releaseStage: alpha
  supportsDbt: true
- name: Google Cloud Storage (GCS)
  destinationDefinitionId: ca8f6566-e555-4b40-943a-545bf123117a
  dockerRepository: airbyte/destination-gcs
  dockerImageTag: 0.2.14
  documentationUrl: https://docs.airbyte.com/integrations/destinations/gcs
  icon: googlecloudstorage.svg
  resourceRequirements:
    jobSpecific:
      - jobType: sync
        resourceRequirements:
          memory_limit: "1Gi"
          memory_request: "1Gi"
  releaseStage: beta
- name: Google Firestore
  destinationDefinitionId: 27dc7500-6d1b-40b1-8b07-e2f2aea3c9f4
  dockerRepository: airbyte/destination-firestore
  dockerImageTag: 0.1.1
  documentationUrl: https://docs.airbyte.com/integrations/destinations/firestore
  icon: firestore.svg
  releaseStage: alpha
- name: Google PubSub
  destinationDefinitionId: 356668e2-7e34-47f3-a3b0-67a8a481b692
  dockerRepository: airbyte/destination-pubsub
  dockerImageTag: 0.2.0
  documentationUrl: https://docs.airbyte.com/integrations/destinations/pubsub
  icon: googlepubsub.svg
  releaseStage: alpha
- name: Kafka
  destinationDefinitionId: 9f760101-60ae-462f-9ee6-b7a9dafd454d
  dockerRepository: airbyte/destination-kafka
  dockerImageTag: 0.1.10
  documentationUrl: https://docs.airbyte.com/integrations/destinations/kafka
  icon: kafka.svg
  releaseStage: alpha
- name: Kinesis
  destinationDefinitionId: 6d1d66d4-26ab-4602-8d32-f85894b04955
  dockerRepository: airbyte/destination-kinesis
  dockerImageTag: 0.1.5
  documentationUrl: https://docs.airbyte.com/integrations/destinations/kinesis
  icon: kinesis.svg
  releaseStage: alpha
- name: Local CSV
  destinationDefinitionId: 8be1cf83-fde1-477f-a4ad-318d23c9f3c6
  dockerRepository: airbyte/destination-csv
  dockerImageTag: 1.0.0
  documentationUrl: https://docs.airbyte.com/integrations/destinations/local-csv
  icon: file-csv.svg
  releaseStage: alpha
- name: Local JSON
  destinationDefinitionId: a625d593-bba5-4a1c-a53d-2d246268a816
  dockerRepository: airbyte/destination-local-json
  dockerImageTag: 0.2.11
  documentationUrl: https://docs.airbyte.com/integrations/destinations/local-json
  icon: file-json.svg
  releaseStage: alpha
- name: MQTT
  destinationDefinitionId: f3802bc4-5406-4752-9e8d-01e504ca8194
  dockerRepository: airbyte/destination-mqtt
  dockerImageTag: 0.1.3
  documentationUrl: https://docs.airbyte.com/integrations/destinations/mqtt
  icon: mqtt.svg
  releaseStage: alpha
- name: MS SQL Server
  destinationDefinitionId: d4353156-9217-4cad-8dd7-c108fd4f74cf
  dockerRepository: airbyte/destination-mssql
  dockerImageTag: 0.1.22
  documentationUrl: https://docs.airbyte.com/integrations/destinations/mssql
  icon: mssql.svg
  releaseStage: alpha
  normalizationConfig:
    normalizationRepository: airbyte/normalization-mssql
    normalizationTag: 0.2.26
    normalizationIntegrationType: mssql
  supportsDbt: true
- name: MeiliSearch
  destinationDefinitionId: af7c921e-5892-4ff2-b6c1-4a5ab258fb7e
  dockerRepository: airbyte/destination-meilisearch
  dockerImageTag: 1.0.0
  documentationUrl: https://docs.airbyte.com/integrations/destinations/meilisearch
  icon: meilisearch.svg
  releaseStage: alpha
- name: MongoDB
  destinationDefinitionId: 8b746512-8c2e-6ac1-4adc-b59faafd473c
  dockerRepository: airbyte/destination-mongodb
  dockerImageTag: 0.1.9
  documentationUrl: https://docs.airbyte.com/integrations/destinations/mongodb
  icon: mongodb.svg
  releaseStage: alpha
- name: MySQL
  destinationDefinitionId: ca81ee7c-3163-4246-af40-094cc31e5e42
  dockerRepository: airbyte/destination-mysql
  dockerImageTag: 0.1.20
  documentationUrl: https://docs.airbyte.com/integrations/destinations/mysql
  icon: mysql.svg
  releaseStage: alpha
  normalizationConfig:
    normalizationRepository: airbyte/normalization-mysql
    normalizationTag: 0.2.26
    normalizationIntegrationType: mysql
  supportsDbt: true
- name: Oracle
  destinationDefinitionId: 3986776d-2319-4de9-8af8-db14c0996e72
  dockerRepository: airbyte/destination-oracle
  dockerImageTag: 0.1.19
  documentationUrl: https://docs.airbyte.com/integrations/destinations/oracle
  icon: oracle.svg
  releaseStage: alpha
  normalizationConfig:
    normalizationRepository: airbyte/normalization-oracle
    normalizationTag: 0.2.26
    normalizationIntegrationType: oracle
  supportsDbt: true
- name: Postgres
  destinationDefinitionId: 25c5221d-dce2-4163-ade9-739ef790f503
  dockerRepository: airbyte/destination-postgres
  dockerImageTag: 0.3.26
  documentationUrl: https://docs.airbyte.com/integrations/destinations/postgres
  icon: postgresql.svg
  releaseStage: alpha
  normalizationConfig:
    normalizationRepository: airbyte/normalization
    normalizationTag: 0.2.26
    normalizationIntegrationType: postgres
  supportsDbt: true
- name: Pulsar
  destinationDefinitionId: 2340cbba-358e-11ec-8d3d-0242ac130203
  dockerRepository: airbyte/destination-pulsar
  dockerImageTag: 0.1.3
  documentationUrl: https://docs.airbyte.com/integrations/destinations/pulsar
  icon: pulsar.svg
  releaseStage: alpha
- name: RabbitMQ
  destinationDefinitionId: e06ad785-ad6f-4647-b2e8-3027a5c59454
  dockerRepository: airbyte/destination-rabbitmq
  dockerImageTag: 0.1.1
  documentationUrl: https://docs.airbyte.com/integrations/destinations/rabbitmq
  icon: pulsar.svg
  releaseStage: alpha
- name: Redis
  destinationDefinitionId: d4d3fef9-e319-45c2-881a-bd02ce44cc9f
  dockerRepository: airbyte/destination-redis
  dockerImageTag: 0.1.4
  documentationUrl: https://docs.airbyte.com/integrations/destinations/redis
  icon: redis.svg
  releaseStage: alpha
- name: Redshift
  destinationDefinitionId: f7a7d195-377f-cf5b-70a5-be6b819019dc
  dockerRepository: airbyte/destination-redshift
  dockerImageTag: 0.3.56
  documentationUrl: https://docs.airbyte.com/integrations/destinations/redshift
  icon: redshift.svg
  normalizationConfig:
    normalizationRepository: airbyte/normalization-redshift
    normalizationTag: 0.2.26
    normalizationIntegrationType: redshift
  supportsDbt: true
  resourceRequirements:
    jobSpecific:
      - jobType: sync
        resourceRequirements:
          memory_limit: "1Gi"
          memory_request: "1Gi"
  releaseStage: beta
- name: Redpanda
  destinationDefinitionId: 825c5ee3-ed9a-4dd1-a2b6-79ed722f7b13
  dockerRepository: airbyte/destination-redpanda
  dockerImageTag: 0.1.0
  documentationUrl: https://docs.airbyte.com/integrations/destinations/redpanda
  icon: redpanda.svg
  releaseStage: alpha
- name: Rockset
  destinationDefinitionId: 2c9d93a7-9a17-4789-9de9-f46f0097eb70
  dockerRepository: airbyte/destination-rockset
  dockerImageTag: 0.1.4
  documentationUrl: https://docs.airbyte.com/integrations/destinations/rockset
  releaseStage: alpha
- name: S3
  destinationDefinitionId: 4816b78f-1489-44c1-9060-4b19d5fa9362
  dockerRepository: airbyte/destination-s3
  dockerImageTag: 0.3.20
  documentationUrl: https://docs.airbyte.com/integrations/destinations/s3
  icon: s3.svg
  resourceRequirements:
    jobSpecific:
      - jobType: sync
        resourceRequirements:
          memory_limit: "1Gi"
          memory_request: "1Gi"
  releaseStage: generally_available
- name: S3 Glue
  destinationDefinitionId: 471e5cab-8ed1-49f3-ba11-79c687784737
  dockerRepository: airbyte/destination-s3-glue
  dockerImageTag: 0.1.2
  documentationUrl: https://docs.airbyte.com/integrations/destinations/s3-glue
  icon: s3-glue.svg
  releaseStage: alpha
- name: SFTP-JSON
  destinationDefinitionId: e9810f61-4bab-46d2-bb22-edfc902e0644
  dockerRepository: airbyte/destination-sftp-json
  dockerImageTag: 0.1.0
  documentationUrl: https://docs.airbyte.com/integrations/destinations/sftp-json
  icon: sftp.svg
  releaseStage: alpha
- name: Snowflake
  destinationDefinitionId: 424892c4-daac-4491-b35d-c6688ba547ba
  dockerRepository: airbyte/destination-snowflake
  dockerImageTag: 0.4.48
  documentationUrl: https://docs.airbyte.com/integrations/destinations/snowflake
  icon: snowflake.svg
  normalizationConfig:
    normalizationRepository: airbyte/normalization-snowflake
    normalizationTag: 0.2.26
    normalizationIntegrationType: snowflake
  supportsDbt: true
  resourceRequirements:
    jobSpecific:
      - jobType: sync
        resourceRequirements:
          memory_limit: "1Gi"
          memory_request: "1Gi"
  releaseStage: generally_available
- name: MariaDB ColumnStore
  destinationDefinitionId: 294a4790-429b-40ae-9516-49826b9702e1
  dockerRepository: airbyte/destination-mariadb-columnstore
  dockerImageTag: 0.1.7
  documentationUrl: https://docs.airbyte.com/integrations/destinations/mariadb-columnstore
  icon: mariadb.svg
  releaseStage: alpha
- name: Streamr
  destinationDefinitionId: eebd85cf-60b2-4af6-9ba0-edeca01437b0
  dockerRepository: ghcr.io/devmate-cloud/streamr-airbyte-connectors
  dockerImageTag: 0.0.1
  documentationUrl: https://docs.airbyte.com/integrations/destinations/streamr
  icon: streamr.svg
  releaseStage: alpha
- name: Scylla
  destinationDefinitionId: 3dc6f384-cd6b-4be3-ad16-a41450899bf0
  dockerRepository: airbyte/destination-scylla
  dockerImageTag: 0.1.3
  documentationUrl: https://docs.airbyte.com/integrations/destinations/scylla
  icon: scylla.svg
  releaseStage: alpha
- name: Google Sheets
  destinationDefinitionId: a4cbd2d1-8dbe-4818-b8bc-b90ad782d12a
  dockerRepository: airbyte/destination-google-sheets
  dockerImageTag: 0.1.2
  documentationUrl: https://docs.airbyte.com/integrations/destinations/google-sheets
  icon: google-sheets.svg
  releaseStage: alpha
- name: Local SQLite
  destinationDefinitionId: b76be0a6-27dc-4560-95f6-2623da0bd7b6
  dockerRepository: airbyte/destination-sqlite
  dockerImageTag: 0.1.0
  documentationUrl: https://docs.airbyte.com/integrations/destinations/local-sqlite
  icon: sqlite.svg
  releaseStage: alpha
- name: TiDB
  destinationDefinitionId: 06ec60c7-7468-45c0-91ac-174f6e1a788b
  dockerRepository: airbyte/destination-tidb
  dockerImageTag: 0.1.0
  documentationUrl: https://docs.airbyte.com/integrations/destinations/tidb
  icon: tidb.svg
  releaseStage: alpha
  normalizationConfig:
    normalizationRepository: airbyte/normalization-tidb
    normalizationTag: 0.2.26
    normalizationIntegrationType: tidb
  supportsDbt: true
- name: Typesense
  destinationDefinitionId: 36be8dc6-9851-49af-b776-9d4c30e4ab6a
  dockerRepository: airbyte/destination-typesense
  dockerImageTag: 0.1.0
  documentationUrl: https://docs.airbyte.com/integrations/destinations/typesense
  releaseStage: alpha
- name: YugabyteDB
  destinationDefinitionId: 2300fdcf-a532-419f-9f24-a014336e7966
  dockerRepository: airbyte/destination-yugabytedb
  dockerImageTag: 0.1.0
  documentationUrl: https://docs.airbyte.com/integrations/destinations/yugabytedb
  icon: yugabytedb.svg
  releaseStage: alpha
- name: Databend
  destinationDefinitionId: 302e4d8e-08d3-4098-acd4-ac67ca365b88
  dockerRepository: airbyte/destination-databend
<<<<<<< HEAD
  dockerImageTag: 0.1.2
=======
  dockerImageTag: 0.1.1
>>>>>>> b79f64b1
  icon: databend.svg
  documentationUrl: https://docs.airbyte.com/integrations/destinations/databend
  releaseStage: alpha
- name: Teradata Vantage
  destinationDefinitionId: 58e6f9da-904e-11ed-a1eb-0242ac120002
  dockerRepository: airbyte/destination-teradata
  dockerImageTag: 0.1.0
  icon: teradata.svg
  documentationUrl: https://docs.airbyte.io/integrations/destinations/teradata
  releaseStage: alpha
- name: Weaviate
  destinationDefinitionId: 7b7d7a0d-954c-45a0-bcfc-39a634b97736
  dockerRepository: airbyte/destination-weaviate
  dockerImageTag: 0.1.0
  documentationUrl: https://docs.airbyte.com/integrations/destinations/weaviate
  releaseStage: alpha
- name: DuckDB
  destinationDefinitionId: 94bd199c-2ff0-4aa2-b98e-17f0acb72610
  dockerRepository: airbyte/destination-duckdb
  dockerImageTag: 0.1.0
  documentationUrl: https://docs.airbyte.io/integrations/destinations/duckdb
  icon: duckdb.svg
  releaseStage: alpha<|MERGE_RESOLUTION|>--- conflicted
+++ resolved
@@ -426,11 +426,7 @@
 - name: Databend
   destinationDefinitionId: 302e4d8e-08d3-4098-acd4-ac67ca365b88
   dockerRepository: airbyte/destination-databend
-<<<<<<< HEAD
   dockerImageTag: 0.1.2
-=======
-  dockerImageTag: 0.1.1
->>>>>>> b79f64b1
   icon: databend.svg
   documentationUrl: https://docs.airbyte.com/integrations/destinations/databend
   releaseStage: alpha
