--- conflicted
+++ resolved
@@ -45,11 +45,7 @@
 ]
 
 PIPELINES_REQUIREMENTS = [
-<<<<<<< HEAD
-    "dagger-io==0.6.3",
-=======
     "dagger-io==0.6.4",
->>>>>>> 233fd4b1
     "asyncer",
     "anyio",
     "more-itertools",
