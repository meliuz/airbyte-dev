import { JSONSchema7, JSONSchema7Definition } from "json-schema";
<<<<<<< HEAD
import { useEffect, useMemo } from "react";
=======
import merge from "lodash/merge";
import { useCallback, useMemo, useState } from "react";
>>>>>>> 95717d2a
import { useIntl } from "react-intl";
import { AnySchema } from "yup";

import { ConnectorDefinitionSpecification } from "core/domain/connector";
import { FormBuildError } from "core/form/FormBuildError";
import { jsonSchemaToFormBlock } from "core/form/schemaToFormBlock";
import { buildYupFormForJsonSchema } from "core/form/schemaToYup";
import { FormBlock, FormGroupItem } from "core/form/types";

import { ConnectorFormValues } from "./types";

export interface BuildFormHook {
  initialValues: ConnectorFormValues;
  formFields: FormBlock;
  jsonSchema: JSONSchema7;
}

export function useBuildForm(
  isEditMode: boolean,
  formType: "source" | "destination",
  selectedConnectorDefinitionSpecification: ConnectorDefinitionSpecification,
  initialValues?: Partial<ConnectorFormValues>
): BuildFormHook {
  const { formatMessage } = useIntl();

  const jsonSchema: JSONSchema7 = useMemo(
    () => ({
      type: "object",
      properties: {
        name: {
          type: "string",
          title: formatMessage({ id: `form.${formType}Name` }),
          description: formatMessage({ id: `form.${formType}Name.message` }),
        },
        connectionConfiguration:
          selectedConnectorDefinitionSpecification.connectionSpecification as JSONSchema7Definition,
      },
      required: ["name"],
    }),
    [formType, formatMessage, selectedConnectorDefinitionSpecification.connectionSpecification]
  );

  const formFields = useMemo<FormBlock>(() => jsonSchemaToFormBlock(jsonSchema), [jsonSchema]);

  if (formFields._type !== "formGroup") {
    throw new FormBuildError("Top level configuration has to be an object");
  }

  const startValues = useMemo<ConnectorFormValues>(() => {
    if (isEditMode) {
      return {
        name: "",
        connectionConfiguration: {},
        ...initialValues,
      };
    }
    const baseValues = {
      name: "",
      connectionConfiguration: {},
      ...initialValues,
    };

    function setDefaultValues(formGroup: FormGroupItem, values: Record<string, unknown>) {
      formGroup.properties.forEach((property) => {
        if (property.const) {
          values[property.fieldKey] = property.const;
        }
        if (property.default) {
          values[property.fieldKey] = property.default;
        }
        switch (property._type) {
          case "formGroup":
            values[property.fieldKey] = {};
            setDefaultValues(property, values[property.fieldKey] as Record<string, unknown>);
            break;
          case "formCondition":
            // implicitly select the first option (do not respect a potential default value)
            values[property.fieldKey] = {};
            setDefaultValues(property.conditions[0], values[property.fieldKey] as Record<string, unknown>);
        }
      });
    }
    setDefaultValues(formFields, baseValues as Record<string, unknown>);

    return baseValues;
  }, [formFields, initialValues, isEditMode]);

  return {
    initialValues: startValues,
    formFields,
    jsonSchema,
  };
}

// As validation schema depends on what path of oneOf is currently selected in jsonschema
<<<<<<< HEAD
export const useConstructValidationSchema = (jsonSchema: JSONSchema7, formFields: FormBlock): AnySchema =>
  useMemo(() => buildYupFormForJsonSchema(jsonSchema, formFields), [formFields, jsonSchema]);

export const usePatchFormik = (): void => {
  const { setFieldTouched, isSubmitting, isValidating, errors } = useFormikContext();

  /* Fixes issue https://github.com/airbytehq/airbyte/issues/1978
     Problem described here https://github.com/formium/formik/issues/445
     The problem is next:

     When we touch the field, it would be set as touched field correctly.
     If validation fails on submit - Formik detects touched object mapping based
     either on initialValues passed to Formik or on current value set.
     So in case of creation, if we touch an input, don't change value and
     press submit - our touched map will be cleared.

     This hack just touches all fields on submit.
   */
  useEffect(() => {
    if (isSubmitting && !isValidating) {
      for (const path of Object.keys(flatten(errors))) {
        setFieldTouched(path, true, false);
      }
    }
  }, [errors, isSubmitting, isValidating, setFieldTouched]);
};
=======
export const useConstructValidationSchema = (jsonSchema: JSONSchema7, uiWidgetsInfo: WidgetConfigMap): AnySchema =>
  useMemo(() => buildYupFormForJsonSchema(jsonSchema, uiWidgetsInfo), [uiWidgetsInfo, jsonSchema]);
>>>>>>> 95717d2a
<|MERGE_RESOLUTION|>--- conflicted
+++ resolved
@@ -1,10 +1,5 @@
 import { JSONSchema7, JSONSchema7Definition } from "json-schema";
-<<<<<<< HEAD
-import { useEffect, useMemo } from "react";
-=======
-import merge from "lodash/merge";
-import { useCallback, useMemo, useState } from "react";
->>>>>>> 95717d2a
+import { useMemo } from "react";
 import { useIntl } from "react-intl";
 import { AnySchema } from "yup";
 
@@ -100,34 +95,5 @@
 }
 
 // As validation schema depends on what path of oneOf is currently selected in jsonschema
-<<<<<<< HEAD
 export const useConstructValidationSchema = (jsonSchema: JSONSchema7, formFields: FormBlock): AnySchema =>
-  useMemo(() => buildYupFormForJsonSchema(jsonSchema, formFields), [formFields, jsonSchema]);
-
-export const usePatchFormik = (): void => {
-  const { setFieldTouched, isSubmitting, isValidating, errors } = useFormikContext();
-
-  /* Fixes issue https://github.com/airbytehq/airbyte/issues/1978
-     Problem described here https://github.com/formium/formik/issues/445
-     The problem is next:
-
-     When we touch the field, it would be set as touched field correctly.
-     If validation fails on submit - Formik detects touched object mapping based
-     either on initialValues passed to Formik or on current value set.
-     So in case of creation, if we touch an input, don't change value and
-     press submit - our touched map will be cleared.
-
-     This hack just touches all fields on submit.
-   */
-  useEffect(() => {
-    if (isSubmitting && !isValidating) {
-      for (const path of Object.keys(flatten(errors))) {
-        setFieldTouched(path, true, false);
-      }
-    }
-  }, [errors, isSubmitting, isValidating, setFieldTouched]);
-};
-=======
-export const useConstructValidationSchema = (jsonSchema: JSONSchema7, uiWidgetsInfo: WidgetConfigMap): AnySchema =>
-  useMemo(() => buildYupFormForJsonSchema(jsonSchema, uiWidgetsInfo), [uiWidgetsInfo, jsonSchema]);
->>>>>>> 95717d2a
+  useMemo(() => buildYupFormForJsonSchema(jsonSchema, formFields), [formFields, jsonSchema]);