--- conflicted
+++ resolved
@@ -128,7 +128,6 @@
 
 class BreakingChangeScope(BaseModel):
     __root__: StreamBreakingChangeScope = Field(..., description="A scope that can be used to limit the impact of a breaking change.")
-<<<<<<< HEAD
 
 
 class AirbyteInternal(BaseModel):
@@ -138,8 +137,6 @@
     sl: Optional[Literal[100, 200, 300]] = None
     ql: Optional[Literal[100, 200, 300, 400, 500, 600]] = None
     git: Optional[GitInfo] = None
-=======
->>>>>>> abd5bf12
 
 
 class RemoteRegistries(BaseModel):
@@ -258,7 +255,7 @@
     resourceRequirements: Optional[ActorDefinitionResourceRequirements] = None
     ab_internal: Optional[AirbyteInternal] = None
     remoteRegistries: Optional[RemoteRegistries] = None
-    supportsRefreshes: Optional[bool] = None
+    supportsRefreshes: Optional[bool] = False
 
 
 class ConnectorMetadataDefinitionV0(BaseModel):
