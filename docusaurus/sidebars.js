const fs = require("fs");
const path = require("path");
const {
  parseMarkdownContentTitle,
  parseFrontMatter,
} = require("@docusaurus/utils");
const { type } = require("os");

const connectorsDocsRoot = "../docs/integrations";
const sourcesDocs = `${connectorsDocsRoot}/sources`;
const destinationDocs = `${connectorsDocsRoot}/destinations`;

function getFilenamesInDir(prefix, dir, excludes) {
  return fs
    .readdirSync(dir)
    .filter(
      (fileName) =>
        !(
          fileName.endsWith(".inapp.md") ||
          fileName.endsWith("-migrations.md") ||
          fileName.endsWith(".js") ||
          fileName === "low-code.md"
        )
    )
    .map((fileName) => fileName.replace(".md", ""))
    .filter((fileName) => excludes.indexOf(fileName.toLowerCase()) === -1)
    .map((filename) => {
      // Get the first header of the markdown document
      const { contentTitle } = parseMarkdownContentTitle(
        parseFrontMatter(fs.readFileSync(path.join(dir, `${filename}.md`)))
          .content
      );
      if (!contentTitle) {
        throw new Error(
          `Could not parse title from ${path.join(
            prefix,
            filename
          )}. Make sure there's no content above the first heading!`
        );
      }

      // If there is a migration doc for this connector nest this under the original doc as "Migration Guide"
      const migrationDocPath = path.join(dir, `${filename}-migrations.md`);
      if (fs.existsSync(migrationDocPath)) {
        return {
          type: "category",
          label: contentTitle,
          link: { type: "doc", id: path.join(prefix, filename) },
          items: [
            {
              type: "doc",
              id: path.join(prefix, `${filename}-migrations`),
              label: "Migration Guide",
            },
          ],
        };
      }

      return {
        type: "doc",
        id: path.join(prefix, filename),
        label: contentTitle,
      };
    });
}

function getSourceConnectors() {
  return getFilenamesInDir("integrations/sources/", sourcesDocs, [
    "readme",
    "postgres",
    "mongodb-v2",
    "mysql",
  ]);
}

function getDestinationConnectors() {
  return getFilenamesInDir("integrations/destinations/", destinationDocs, [
    "readme",
    "s3",
    "postgres",
  ]);
}

const sourcePostgres = {
  type: "category",
  label: "Postgres",
  link: {
    type: "doc",
    id: "integrations/sources/postgres",
  },
  items: [
    {
      type: "doc",
      label: "Cloud SQL for Postgres",
      id: "integrations/sources/postgres/cloud-sql-postgres",
    },
    {
      type: "doc",
      label: "Troubleshooting",
      id: "integrations/sources/postgres/postgres-troubleshooting",
    },
  ],
};

const sourceMongoDB = {
  type: "category",
  label: "Mongo DB",
  link: {
    type: "doc",
    id: "integrations/sources/mongodb-v2",
  },
  items: [
    {
      type: "doc",
      label: "Migration Guide",
      id: "integrations/sources/mongodb-v2-migrations",
    },
    {
      type: "doc",
      label: "Troubleshooting",
      id: "integrations/sources/mongodb-v2/mongodb-v2-troubleshooting",
    },
  ],
};

const sourceMysql = {
  type: "category",
  label: "MySQL",
  link: {
    type: "doc",
    id: "integrations/sources/mysql",
  },
  items: [
    {
      type: "doc",
      label: "Troubleshooting",
      id: "integrations/sources/mysql/mysql-troubleshooting",
    },
  ],
};

const destinationS3 = {
  type: "category",
  label: "S3",
  link: {
    type: "doc",
    id: "integrations/destinations/s3",
  },
  items: [
    {
      type: "doc",
      label: "Troubleshooting",
      id: "integrations/destinations/s3/s3-troubleshooting",
    },
  ],
};

const destinationPostgres = {
  type: "category",
  label: "Postgres",
  link: {
    type: "doc",
    id: "integrations/destinations/postgres",
  },
  items: [
    {
      type: "doc",
      label: "Troubleshooting",
      id: "integrations/destinations/postgres/postgres-troubleshooting",
    },
  ],
};

const sectionHeader = (title) => ({
  type: "html",
  value: title,
  className: "navbar__category",
});

const buildAConnector = {
  type: "category",
  label: "Building Connectors",
  link: {
    type: "doc",
    id: "connector-development/README",
  },
  items: [
    {
      type: "category",
      label: "No-Code Connector Builder",
      items: [
        "connector-development/connector-builder-ui/overview",
        "connector-development/connector-builder-ui/connector-builder-compatibility",
        "connector-development/connector-builder-ui/tutorial",
        {
          type: "category",
          label: "Concepts",
          items: [
            "connector-development/connector-builder-ui/authentication",
            "connector-development/connector-builder-ui/record-processing",
            "connector-development/connector-builder-ui/pagination",
            "connector-development/connector-builder-ui/incremental-sync",
            "connector-development/connector-builder-ui/partitioning",
            "connector-development/connector-builder-ui/error-handling",
          ],
        },
      ],
    },
    {
      type: "category",
      label: "Low-Code CDK",
      items: [
        {
          label: "Low-Code CDK Intro",
          type: "doc",
          id: "connector-development/config-based/low-code-cdk-overview",
        },
        {
          type: "category",
          label: "Tutorial",
          items: [
            "connector-development/config-based/tutorial/getting-started",
            "connector-development/config-based/tutorial/create-source",
            "connector-development/config-based/tutorial/install-dependencies",
            "connector-development/config-based/tutorial/connecting-to-the-API-source",
            "connector-development/config-based/tutorial/reading-data",
            "connector-development/config-based/tutorial/incremental-reads",
            "connector-development/config-based/tutorial/testing",
          ],
        },
        {
          type: "category",
          label: "Understanding the YAML file",
          link: {
            type: "doc",
            id: "connector-development/config-based/understanding-the-yaml-file/yaml-overview",
          },
          items: [
            {
              type: `category`,
              label: `Requester`,
              link: {
                type: "doc",
                id: "connector-development/config-based/understanding-the-yaml-file/requester",
              },
              items: [
                "connector-development/config-based/understanding-the-yaml-file/request-options",
                "connector-development/config-based/understanding-the-yaml-file/authentication",
                "connector-development/config-based/understanding-the-yaml-file/error-handling",
              ],
            },
            "connector-development/config-based/understanding-the-yaml-file/incremental-syncs",
            "connector-development/config-based/understanding-the-yaml-file/pagination",
            "connector-development/config-based/understanding-the-yaml-file/partition-router",
            "connector-development/config-based/understanding-the-yaml-file/record-selector",
            "connector-development/config-based/understanding-the-yaml-file/reference",
          ],
        },
        "connector-development/config-based/advanced-topics",
      ],
    },

    {
      type: "category",
      label: "Python CDK",
      link: {
        type: "doc",
        id: "connector-development/cdk-python/README",
      },
      items: [
        "connector-development/cdk-python/basic-concepts",
        "connector-development/cdk-python/schemas",
        "connector-development/cdk-python/full-refresh-stream",
        "connector-development/cdk-python/incremental-stream",
        "connector-development/cdk-python/http-streams",
        "connector-development/cdk-python/python-concepts",
        "connector-development/cdk-python/stream-slices",
        {
          type: "category",
          label: "Tutorials",
          items: [
            "connector-development/tutorials/cdk-speedrun",
            {
              type: "category",
              label: "Python CDK: Creating a Python Source",
              items: [
                "connector-development/tutorials/custom-python-connector/getting-started",
                "connector-development/tutorials/custom-python-connector/environment-setup",
                "connector-development/tutorials/custom-python-connector/reading-a-page",
                "connector-development/tutorials/custom-python-connector/reading-multiple-pages",
                "connector-development/tutorials/custom-python-connector/check-and-error-handling",
                "connector-development/tutorials/custom-python-connector/discover",
                "connector-development/tutorials/custom-python-connector/incremental-reads",
                "connector-development/tutorials/custom-python-connector/reading-from-a-subresource",
                "connector-development/tutorials/custom-python-connector/concurrency",
              ],
            },
            
          ],
        },
      ],
    },
    {
      type: "category",
      label: "Testing Connectors",
      link: {
        type: "doc",
        id: "connector-development/testing-connectors/README",
      },
      items: [
        "connector-development/testing-connectors/connector-acceptance-tests-reference",
      ],
    },
    "connector-development/connector-specification-reference",
    "connector-development/schema-reference",
    "connector-development/connector-metadata-file",
    "connector-development/best-practices",
    "connector-development/ux-handbook",
  ],
};

const connectorCatalog = {
  type: "category",
  label: "Connector Catalog",
  link: {
    type: "doc",
    id: "integrations/README",
  },
  items: [
    {
      type: "category",
      label: "Sources",
      link: {
        type: "doc",
        id: "integrations/sources/README",
      },
      items: [
        sourcePostgres,
        sourceMongoDB,
        sourceMysql,
        ...getSourceConnectors(),
      ].sort((itemA, itemB) => itemA.label.localeCompare(itemB.label)),
    },
    {
      type: "category",
      label: "Destinations",
      link: {
        type: "doc",
        id: "integrations/destinations/README",
      },
      items: [
        destinationS3,
        destinationPostgres,
        ...getDestinationConnectors(),
      ].sort((itemA, itemB) => itemA.label.localeCompare(itemB.label)),
    },
    {
      type: "doc",
      id: "integrations/custom-connectors",
    },
  ],
};

const contributeToAirbyte = {
  type: "category",
  label: "Contribute to Airbyte",
  link: {
    type: "doc",
    id: "contributing-to-airbyte/README",
  },
  items: [
    "contributing-to-airbyte/issues-and-requests",
    "contributing-to-airbyte/change-cdk-connector",
    "contributing-to-airbyte/submit-new-connector",
    "contributing-to-airbyte/writing-docs",
    {
      type: "category",
      label: "Resources",
      items: [
        "contributing-to-airbyte/resources/pull-requests-handbook",
        "contributing-to-airbyte/resources/code-formatting",
        "contributing-to-airbyte/resources/qa-checks",
        "contributing-to-airbyte/resources/developing-locally",
        "contributing-to-airbyte/resources/developing-on-docker",
      ],
    },
  ],
};

const deployAirbyte = {
  type: "category",
  label: "Deploy Airbyte",
  link: {
    type: "doc",
    id: "deploying-airbyte/deploying-airbyte",
  },
  items: [
    {
      type: "doc",
<<<<<<< HEAD
      label: "Quickstart",
      id: "deploying-airbyte/quickstart",
    },
    {
      type: "category",
      label: "Infrastructure",
      items: [
        "deploying-airbyte/infrastructure/aws",
        "deploying-airbyte/infrastructure/gcp",
        "deploying-airbyte/infrastructure/azure",
      ],
=======
      label: "Using docker compose",
      id: "deploying-airbyte/docker-compose",
    },
    {
      type: "doc",
      label: "On AWS EC2",
      id: "deploying-airbyte/on-aws-ec2",
    },
    {
      type: "doc",
      label: "On AWS ECS",
      id: "deploying-airbyte/on-aws-ecs",
    },
    {
      type: "doc",
      label: "On Azure",
      id: "deploying-airbyte/on-azure-vm-cloud-shell",
    },
    {
      type: "doc",
      label: "On Google (GCP)",
      id: "deploying-airbyte/on-gcp-compute-engine",
    },
    {
      type: "doc",
      label: "On Kubernetes using Helm",
      id: "deploying-airbyte/on-kubernetes-via-helm",
    },
    {
      type: "doc",
      label: "On Restack",
      id: "deploying-airbyte/on-restack",
    },
    {
      type: "doc",
      label: "On Plural",
      id: "deploying-airbyte/on-plural",
    },
    {
      type: "doc",
      label: "On Oracle Cloud",
      id: "deploying-airbyte/on-oci-vm",
>>>>>>> 34a9ff19
    },
    {
      type: "category",
      label: "Integrations",
      items: [
        "deploying-airbyte/integrations/storage",
        "deploying-airbyte/integrations/secrets",
        "deploying-airbyte/integrations/database",
        "deploying-airbyte/integrations/monitoring",
        "deploying-airbyte/integrations/ingress",
      ],
    },
  ],
};

const connectionConfigurations = {
  type: "category",
  label: "Data Transfer Options",
  link: {
    type: "doc",
    id: "cloud/managing-airbyte-cloud/configuring-connections",
  },
  items: [
    "using-airbyte/core-concepts/sync-schedules",
    "using-airbyte/core-concepts/namespaces",
    { 
      type: "doc",
      id: "using-airbyte/schema-change-management",
    },
    {
      type: "category",
      label: "Sync Modes",
      link: {
        type: "doc",
        id: "using-airbyte/core-concepts/sync-modes/README",
      },
      items: [
        "using-airbyte/core-concepts/sync-modes/incremental-append-deduped",
        "using-airbyte/core-concepts/sync-modes/incremental-append",
        "using-airbyte/core-concepts/sync-modes/full-refresh-append",
        "using-airbyte/core-concepts/sync-modes/full-refresh-overwrite",
      ],
    },
    ],
    };

const understandingAirbyte = {
  type: "category",
  label: "Understand Airbyte",
  items: [
    "understanding-airbyte/high-level-view",
    "understanding-airbyte/airbyte-protocol",
    "understanding-airbyte/airbyte-protocol-docker",
    "understanding-airbyte/jobs",
    "understanding-airbyte/database-data-catalog",
    "understanding-airbyte/beginners-guide-to-catalog",
    "understanding-airbyte/supported-data-types",
    "understanding-airbyte/operations",
    "understanding-airbyte/cdc",
    "understanding-airbyte/json-avro-conversion",
    "understanding-airbyte/schemaless-sources-and-destinations",
    "understanding-airbyte/tech-stack",
  ],
};

module.exports = {
  docs: [
    sectionHeader("Getting Started"),
    {
      type: "doc",
        id: "using-airbyte/getting-started/readme",
    },
    {
        type: "doc",
        id: "using-airbyte/core-concepts/readme",
    },
    {
      type: "doc",
      label: "Quickstart",
      id: "using-airbyte/getting-started/oss-quickstart",
    },
    {
      type: "category",
      label: "Moving Data",
      items: [
        "using-airbyte/getting-started/add-a-source",
        "using-airbyte/getting-started/add-a-destination",
        "using-airbyte/getting-started/set-up-a-connection",
      ],
    },
    sectionHeader("Airbyte Connectors"),
    connectorCatalog,
    buildAConnector,
    "integrations/connector-support-levels",
    sectionHeader("Using Airbyte"),
    connectionConfigurations,
    { 
      type: "doc",
      id: "using-airbyte/core-concepts/typing-deduping",
    },
    {
      type: "category",
      label: "Transformations",
      items: ["cloud/managing-airbyte-cloud/dbt-cloud-integration"],
    },
    {
      type: "category",
      label: "Managing Syncs",
      items: [
        "cloud/managing-airbyte-cloud/review-connection-status",
        "cloud/managing-airbyte-cloud/review-sync-history",
        "operator-guides/browsing-output-logs",
        "operator-guides/clear",
        "operator-guides/refreshes",
        "cloud/managing-airbyte-cloud/manage-connection-state",
      ],
    },
    sectionHeader("Managing Airbyte"),
    deployAirbyte,
    {
      type: "category",
      label: "Self-Managed Enterprise",
      link: {
        type: "doc",
        id: "enterprise-setup/README",
      },
      items: [
        "enterprise-setup/implementation-guide",
        "enterprise-setup/api-access-config",
        "enterprise-setup/scaling-airbyte",
        "enterprise-setup/upgrading-from-community",
      ],
    },
    "operator-guides/upgrading-airbyte",
    {
      type: "doc",
      label: "Managing Connector Updates",
      id: "managing-airbyte/connector-updates",
    },
    {
      type: "category",
      label: "Configuring Airbyte",
      link: {
        type: "doc",
        id: "operator-guides/configuring-airbyte",
      },
      items: [
        "operator-guides/configuring-airbyte-db",
        "operator-guides/configuring-connector-resources",
        "operator-guides/telemetry",
      ],
    },
    
    {
      type: "category",
      label: "Access Management",
      items: [
        {
          type: "category",
          label: "Single Sign-On (SSO)",
          link: {
            type: "doc",
            id: "access-management/sso",
          },
          items: [
            {
              type: "autogenerated",
              dirName: "access-management/sso-providers",
            },
          ],
        },
        {
          type: "category",
          label: "Role-Based Access Control (RBAC)",
          link: {
            type: "doc",
            id: "access-management/rbac",
          },
          items: [
            {type: "doc", id: "access-management/role-mapping"},
          ],
        },
      ]
    },
    {
      type: "category",
      label: "Airbyte at Scale",
      items: [
        "operator-guides/collecting-metrics",
        "operator-guides/scaling-airbyte",
        "cloud/managing-airbyte-cloud/understand-airbyte-cloud-limits",
      ],
    },
    "operating-airbyte/security",
    {
      type: "category",
      label: "Integrating with Airbyte",
      items: [
        "operator-guides/using-the-airflow-airbyte-operator",
        "operator-guides/using-prefect-task",
        "operator-guides/using-dagster-integration",
        "operator-guides/using-kestra-plugin",
      ],
    },
    {
      type: "category",
      label: "Account Management",
      items: [
        "cloud/managing-airbyte-cloud/manage-data-residency",
        "using-airbyte/workspaces",
        "cloud/managing-airbyte-cloud/manage-airbyte-cloud-notifications",
        "cloud/managing-airbyte-cloud/manage-credits",
        "operator-guides/using-custom-connectors",
      ],
    },
    sectionHeader("Developer Guides"),
    {
      type: "doc",
      id: "api-documentation",
    },
    {
      type: "doc",
      id: "terraform-documentation",
    },
    {
      type: "doc",
      label: "Using PyAirbyte",
      id: "using-airbyte/pyairbyte/getting-started",
    },
    understandingAirbyte,
    contributeToAirbyte,
    {
      type: "category",
      label: "Licenses",
      link: {
        type: "doc",
        id: "developer-guides/licenses/README",
      },
      items: [
        "developer-guides/licenses/license-faq",
        "developer-guides/licenses/elv2-license",
        "developer-guides/licenses/mit-license",
        "developer-guides/licenses/examples",
      ],
    },
    sectionHeader("Community"),
    "community/getting-support",
    "community/code-of-conduct",
    sectionHeader("Product Updates"),
    {
      type: "link",
      label: "Roadmap",
      href: "https://go.airbyte.com/roadmap",
    },
    {
      type: "category",
      label: "Release Notes",
      link: {
        type: "generated-index",
      },
      items: [
        "release_notes/june_2024",
        "release_notes/may_2024",
        "release_notes/april_2024",
        "release_notes/march_2024",
        "release_notes/february_2024",
        "release_notes/january_2024",
        "release_notes/december_2023",
        "release_notes/november_2023",
        "release_notes/october_2023",
        "release_notes/upgrading_to_destinations_v2",
        "release_notes/september_2023",
        "release_notes/july_2023",
        "release_notes/june_2023",
        "release_notes/may_2023",
        "release_notes/april_2023",
        "release_notes/march_2023",
        "release_notes/february_2023",
        "release_notes/january_2023",
        "release_notes/december_2022",
        "release_notes/november_2022",
        "release_notes/october_2022",
        "release_notes/september_2022",
        "release_notes/august_2022",
        "release_notes/july_2022",
      ],
    },
  ],
};

// Any temporarily archived content should be added here with a comment
// to indicate when it was archived and why.
// You can still view docs that are not linked to in the sidebar. 

// Java Destination template is not currently available for use
// "connector-development/tutorials/building-a-java-destination",<|MERGE_RESOLUTION|>--- conflicted
+++ resolved
@@ -397,19 +397,6 @@
   items: [
     {
       type: "doc",
-<<<<<<< HEAD
-      label: "Quickstart",
-      id: "deploying-airbyte/quickstart",
-    },
-    {
-      type: "category",
-      label: "Infrastructure",
-      items: [
-        "deploying-airbyte/infrastructure/aws",
-        "deploying-airbyte/infrastructure/gcp",
-        "deploying-airbyte/infrastructure/azure",
-      ],
-=======
       label: "Using docker compose",
       id: "deploying-airbyte/docker-compose",
     },
@@ -452,7 +439,6 @@
       type: "doc",
       label: "On Oracle Cloud",
       id: "deploying-airbyte/on-oci-vm",
->>>>>>> 34a9ff19
     },
     {
       type: "category",
