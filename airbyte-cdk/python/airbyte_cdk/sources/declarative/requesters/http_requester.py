--- conflicted
+++ resolved
@@ -105,6 +105,10 @@
         """
         return f"{self.name}.sqlite"
 
+    @property
+    def max_retries(self) -> Optional[int]:
+        return self.error_handler.max_retries
+
     def request_cache(self) -> requests.Session:
         if self.use_cache:
             cache_dir = os.getenv(ENV_REQUEST_CACHE_PATH)
@@ -327,16 +331,6 @@
         """
         Specifies the query parameters that should be set on an outgoing HTTP request given the inputs.
 
-<<<<<<< HEAD
-    @property
-    def use_cache(self) -> bool:
-        # FIXME: this should be declarative
-        return False
-
-    @property
-    def max_retries(self) -> Optional[int]:
-        return self.error_handler.max_retries
-=======
         E.g: you might want to define query parameters for paging if next_page_token is not None.
         """
         options = self._get_request_options(
@@ -620,5 +614,4 @@
             error = _try_get_error(body)
             return str(error) if error else None
         except requests.exceptions.JSONDecodeError:
-            return None
->>>>>>> 797ac00b
+            return None