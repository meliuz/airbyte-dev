--- conflicted
+++ resolved
@@ -26,34 +26,21 @@
         self,
         *,
         name: str,
-<<<<<<< HEAD
-        url_base: Union[str, InterpolatedString],
-        path: Union[str, InterpolatedString],
-        http_method: Union[str, HttpMethod] = HttpMethod.GET,
-        request_parameters_provider: Union[RequestParameterProvider, Mapping[str, Any]] = None,
-=======
         url_base: [str, InterpolatedString],
         path: [str, InterpolatedString],
-        http_method: Union[str, HttpMethod],
-        request_options_provider: RequestOptionsProvider = None,
->>>>>>> 070b80f4
-        request_headers_provider: RequestHeaderProvider = None,
+        http_method: Union[str, HttpMethod] = HttpMethod.GET,
+        request_options_provider: Optional[RequestOptionsProvider] = None,
+        request_headers_provider: Optional[RequestHeaderProvider] = None,
         authenticator: HttpAuthenticator,
         retrier: Retrier = None,
         config: Config,
     ):
-<<<<<<< HEAD
-        if request_parameters_provider is None:
-            request_parameters_provider = InterpolatedRequestParameterProvider(config=config, request_parameters={})
-        elif isinstance(request_parameters_provider, dict):
-            request_parameters_provider = InterpolatedRequestParameterProvider(
-                config=config, request_parameters=request_parameters_provider
-=======
         if request_options_provider is None:
             request_options_provider = InterpolatedRequestOptionsProvider(
                 config=config, request_parameters={}, request_body_data="", request_body_json={}
->>>>>>> 070b80f4
             )
+        elif isinstance(request_options_provider, dict):
+            request_options_provider = InterpolatedRequestOptionsProvider(config=config, **request_options_provider)
         if request_headers_provider is None:
             request_headers_provider = InterpolatedRequestHeaderProvider(config=config, request_headers={})
         elif isinstance(request_headers_provider, dict):
