--- conflicted
+++ resolved
@@ -3,11 +3,7 @@
 build-backend = "poetry.core.masonry.api"
 
 [tool.poetry]
-<<<<<<< HEAD
-version = "3.3.20-rc.1"
-=======
-version = "3.3.20"
->>>>>>> f5dbdea5
+version = "3.3.21"
 name = "source-facebook-marketing"
 description = "Source implementation for Facebook Marketing."
 authors = [ "Airbyte <contact@airbyte.io>",]
