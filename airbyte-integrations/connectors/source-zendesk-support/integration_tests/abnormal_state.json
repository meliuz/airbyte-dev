--- conflicted
+++ resolved
@@ -100,10 +100,13 @@
   {
     "type": "STREAM",
     "stream": {
-<<<<<<< HEAD
       "stream_state": { "created_at": "2222-07-19T22:21:26Z" },
       "stream_descriptor": { "name": "topics" }
-=======
+    }
+  },
+  {
+    "type": "STREAM",
+    "stream": {
       "stream_state": { "updated_at": "2222-12-11T19:34:06Z" },
       "stream_descriptor": { "name": "posts" }
     }
@@ -120,7 +123,6 @@
     "stream": {
       "stream_state": { "updated_at": "2222-07-19T22:21:26Z" },
       "stream_descriptor": { "name": "ticket_skips" }
->>>>>>> f2b48d00
     }
   }
 ]