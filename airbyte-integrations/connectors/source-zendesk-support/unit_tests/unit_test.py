#
# Copyright (c) 2023 Airbyte, Inc., all rights reserved.
#


import calendar
import copy
import re
from datetime import datetime
from unittest.mock import patch
from urllib.parse import parse_qsl, urlparse

import pendulum
import pytest
import pytz
import requests
from airbyte_cdk import AirbyteLogger
from source_zendesk_support.source import BasicApiTokenAuthenticator, SourceZendeskSupport
from source_zendesk_support.streams import (
    DATETIME_FORMAT,
    END_OF_STREAM_KEY,
    LAST_END_TIME_KEY,
    AccountAttributes,
    AttributeDefinitions,
    AuditLogs,
    BaseZendeskSupportStream,
    Brands,
    CustomRoles,
    GroupMemberships,
    Groups,
    Macros,
    OrganizationMemberships,
    Organizations,
    PostCommentVotes,
    Posts,
    SatisfactionRatings,
    Schedules,
    SlaPolicies,
    SourceZendeskIncrementalExportStream,
    Tags,
    TicketAudits,
    TicketComments,
    TicketFields,
    TicketForms,
    TicketMetricEvents,
    TicketMetrics,
    Tickets,
    TicketSkips,
    Topics,
    Users,
    UserSettingsStream,
)
from test_data.data import TICKET_EVENTS_STREAM_RESPONSE
from utils import read_full_refresh

# prepared config
STREAM_ARGS = {
    "subdomain": "sandbox",
    "start_date": "2021-06-01T00:00:00Z",
    "authenticator": BasicApiTokenAuthenticator("test@airbyte.io", "api_token"),
}

# raw config
TEST_CONFIG = {
    "subdomain": "sandbox",
    "start_date": "2021-06-01T00:00:00Z",
    "credentials": {"credentials": "api_token", "email": "integration-test@airbyte.io", "api_token": "api_token"},
}

# raw config oauth
TEST_CONFIG_OAUTH = {
    "subdomain": "sandbox",
    "start_date": "2021-06-01T00:00:00Z",
    "credentials": {"credentials": "oauth2.0", "access_token": "test_access_token"},
}

DATETIME_STR = "2021-07-22T06:55:55Z"
DATETIME_FROM_STR = datetime.strptime(DATETIME_STR, DATETIME_FORMAT)
STREAM_URL = "https://subdomain.zendesk.com/api/v2/stream.json?&start_time=1647532987&page=1"
URL_BASE = "https://sandbox.zendesk.com/api/v2/"


def snake_case(name):
    s1 = re.sub("(.)([A-Z][a-z]+)", r"\1_\2", name)
    return re.sub("([a-z0-9])([A-Z])", r"\1_\2", s1).lower()


def test_date_time_format():
    assert DATETIME_FORMAT == "%Y-%m-%dT%H:%M:%SZ"


def test_last_end_time_key():
    assert LAST_END_TIME_KEY == "_last_end_time"


def test_end_of_stream_key():
    assert END_OF_STREAM_KEY == "end_of_stream"


def test_token_authenticator():
    # we expect base64 from creds input
    expected = "dGVzdEBhaXJieXRlLmlvL3Rva2VuOmFwaV90b2tlbg=="
    result = BasicApiTokenAuthenticator("test@airbyte.io", "api_token")
    assert result._token == expected


@pytest.mark.parametrize(
    "config",
    [(TEST_CONFIG), (TEST_CONFIG_OAUTH)],
    ids=["api_token", "oauth"],
)
def test_convert_config2stream_args(config):
    result = SourceZendeskSupport().convert_config2stream_args(config)
    assert "authenticator" in result


@pytest.mark.parametrize(
    "config, expected",
    [(TEST_CONFIG, "aW50ZWdyYXRpb24tdGVzdEBhaXJieXRlLmlvL3Rva2VuOmFwaV90b2tlbg=="), (TEST_CONFIG_OAUTH, "test_access_token")],
    ids=["api_token", "oauth"],
)
def test_get_authenticator(config, expected):
    # we expect base64 from creds input
    result = SourceZendeskSupport().get_authenticator(config=config)
    assert result._token == expected


@pytest.mark.parametrize(
    "response, start_date, check_passed",
    [({"active_features": {"organization_access_enabled": True}}, "2020-01-01T00:00:00Z", True), ({}, "2020-01-00T00:00:00Z", False)],
    ids=["check_successful", "invalid_start_date"],
)
def test_check(response, start_date, check_passed):
    config = copy.deepcopy(TEST_CONFIG)
    config["start_date"] = start_date
    with patch.object(UserSettingsStream, "get_settings", return_value=response) as mock_method:
        ok, _ = SourceZendeskSupport().check_connection(logger=AirbyteLogger, config=config)
        assert check_passed == ok
        if ok:
            mock_method.assert_called()


@pytest.mark.parametrize(
    "ticket_forms_response, status_code, expected_n_streams, expected_warnings, reason",
    [
<<<<<<< HEAD
        ({"ticket_forms": [{"id": 1, "updated_at": "2021-07-08T00:05:45Z"}]}, 200, 28, []),
=======
        ('{"ticket_forms": [{"id": 1, "updated_at": "2021-07-08T00:05:45Z"}]}', 200, 27, [], None),
>>>>>>> b277cd37
        (
                '{"error": "Not sufficient permissions"}',
                403,
                25,
                ["Skipping stream ticket_forms: Check permissions, error message: Not sufficient permissions."],
                None
        ),
        (
                '',
                404,
                24,
                ["Skipping stream ticket_forms: Check permissions, error message: {'title': 'Not Found', 'message': 'Received empty JSON response'}."],
                'Not Found'
        ),
    ],
    ids=["forms_accessible", "forms_inaccessible", "forms_not_exists"],
)
def test_full_access_streams(caplog, requests_mock, ticket_forms_response, status_code, expected_n_streams, expected_warnings, reason):
    requests_mock.get("/api/v2/ticket_forms", status_code=status_code, text=ticket_forms_response, reason=reason)
    result = SourceZendeskSupport().streams(config=TEST_CONFIG)
    assert len(result) == expected_n_streams
    logged_warnings = iter([record for record in caplog.records if record.levelname == "ERROR"])
    for msg in expected_warnings:
        assert msg in next(logged_warnings).message


@pytest.fixture(autouse=True)
def time_sleep_mock(mocker):
    time_mock = mocker.patch("time.sleep", lambda x: None)
    yield time_mock


def test_str2datetime():
    expected = datetime.strptime(DATETIME_STR, DATETIME_FORMAT)
    output = BaseZendeskSupportStream.str2datetime(DATETIME_STR)
    assert output == expected


def test_datetime2str():
    expected = datetime.strftime(DATETIME_FROM_STR.replace(tzinfo=pytz.UTC), DATETIME_FORMAT)
    output = BaseZendeskSupportStream.datetime2str(DATETIME_FROM_STR)
    assert output == expected


def test_str2unixtime():
    expected = calendar.timegm(DATETIME_FROM_STR.utctimetuple())
    output = BaseZendeskSupportStream.str2unixtime(DATETIME_STR)
    assert output == expected


def test_check_start_time_param():
    expected = 1626936955
    start_time = calendar.timegm(pendulum.parse(DATETIME_STR).utctimetuple())
    output = SourceZendeskIncrementalExportStream.check_start_time_param(start_time)
    assert output == expected


@pytest.mark.parametrize(
    "stream_state, expected",
    [
        # valid state, expect the value of the state
        ({"updated_at": "2022-04-01"}, 1648771200),
        # invalid state, expect the start_date from STREAM_ARGS
        ({"updated_at": ""}, 1622505600),
        ({"updated_at": None}, 1622505600),
        ({"missing_cursor": "2022-04-01"}, 1622505600),
    ],
    ids=["state present", "empty string in state", "state is None", "cursor is not in the state object"],
)
def test_check_stream_state(stream_state, expected):
    result = Tickets(**STREAM_ARGS).check_stream_state(stream_state)
    assert result == expected


def test_parse_response_from_empty_json(requests_mock):
    requests_mock.get(STREAM_URL, text="", status_code=403)
    test_response = requests.get(STREAM_URL)
    output = Schedules(**STREAM_ARGS).parse_response(test_response, {})
    assert list(output) == []


def test_parse_response(requests_mock):
    requests_mock.get(STREAM_URL, json=TICKET_EVENTS_STREAM_RESPONSE)
    test_response = requests.get(STREAM_URL)
    output = TicketComments(**STREAM_ARGS).parse_response(test_response)
    # get the first parsed element from generator
    parsed_output = list(output)[0]
    # check, if we have all transformations correctly
    for entity in TicketComments.list_entities_from_event:
        assert True if entity in parsed_output else False


class TestAllStreams:
    @pytest.mark.parametrize(
        "expected_stream_cls",
        [
            (AuditLogs),
            (GroupMemberships),
            (Groups),
            (Macros),
            (Organizations),
            (Posts),
            (OrganizationMemberships),
            (SatisfactionRatings),
            (SlaPolicies),
            (Tags),
            (TicketAudits),
            (TicketComments),
            (TicketFields),
            (TicketForms),
            (TicketMetrics),
            (TicketSkips),
            (TicketMetricEvents),
            (Tickets),
            (Topics),
            (Users),
            (Brands),
            (CustomRoles),
            (Schedules),
            (AccountAttributes),
            (AttributeDefinitions),
        ],
        ids=[
            "AuditLogs",
            "GroupMemberships",
            "Groups",
            "Macros",
            "Organizations",
            "Posts",
            "OrganizationMemberships",
            "SatisfactionRatings",
            "SlaPolicies",
            "Tags",
            "TicketAudits",
            "TicketComments",
            "TicketFields",
            "TicketForms",
            "TicketMetrics",
            "TicketSkips",
            "TicketMetricEvents",
            "Tickets",
            "Topics",
            "Users",
            "Brands",
            "CustomRoles",
            "Schedules",
            "AccountAttributes",
            "AttributeDefinitions",
        ],
    )
    def test_streams(self, expected_stream_cls):
        with patch.object(TicketForms, "read_records", return_value=[{}]) as mocked_records:
            streams = SourceZendeskSupport().streams(TEST_CONFIG)
            mocked_records.assert_called()
            for stream in streams:
                if expected_stream_cls in streams:
                    assert isinstance(stream, expected_stream_cls)

    @pytest.mark.parametrize(
        "stream_cls, expected",
        [
            (AuditLogs, "audit_logs"),
            (GroupMemberships, "group_memberships"),
            (Groups, "groups"),
            (Macros, "macros"),
            (Organizations, "organizations"),
            (Posts, "community/posts"),
            (OrganizationMemberships, "organization_memberships"),
            (SatisfactionRatings, "satisfaction_ratings"),
            (SlaPolicies, "slas/policies.json"),
            (Tags, "tags"),
            (TicketAudits, "ticket_audits"),
            (TicketComments, "incremental/ticket_events.json"),
            (TicketFields, "ticket_fields"),
            (TicketForms, "ticket_forms"),
            (TicketMetrics, "ticket_metrics"),
            (TicketSkips, "skips.json"),
            (TicketMetricEvents, "incremental/ticket_metric_events"),
<<<<<<< HEAD
            (Tickets, "incremental/tickets.json"),
            (Topics, "community/topics"),
            (Users, "incremental/users.json"),
=======
            (Tickets, "incremental/tickets/cursor.json"),
            (Users, "incremental/users/cursor.json"),
>>>>>>> b277cd37
            (Brands, "brands"),
            (CustomRoles, "custom_roles"),
            (Schedules, "business_hours/schedules.json"),
            (AccountAttributes, "routing/attributes"),
            (AttributeDefinitions, "routing/attributes/definitions"),
        ],
        ids=[
            "AuditLogs",
            "GroupMemberships",
            "Groups",
            "Macros",
            "Organizations",
            "Posts",
            "OrganizationMemberships",
            "SatisfactionRatings",
            "SlaPolicies",
            "Tags",
            "TicketAudits",
            "TicketComments",
            "TicketFields",
            "TicketForms",
            "TicketMetrics",
            "TicketSkips",
            "TicketMetricEvents",
            "Tickets",
            "Topics",
            "Users",
            "Brands",
            "CustomRoles",
            "Schedules",
            "AccountAttributes",
            "AttributeDefinitions",
        ],
    )
    def test_path(self, stream_cls, expected):
        stream = stream_cls(**STREAM_ARGS)
        result = stream.path()
        assert result == expected


class TestSourceZendeskSupportStream:
    @pytest.mark.parametrize(
        "stream_cls",
        [
            (Macros),
            (Organizations),
            (Posts),
            (Groups),
            (SatisfactionRatings),
            (TicketFields),
            (TicketMetrics),
            (Topics)
        ],
        ids=[
            "Macros",
            "Organizations",
            "Posts",
            "Groups",
            "SatisfactionRatings",
            "TicketFields",
            "TicketMetrics",
            "Topics"
        ],
    )
    def test_parse_response(self, requests_mock, stream_cls):
        stream = stream_cls(**STREAM_ARGS)
        stream_name = snake_case(stream.__class__.__name__)
        expected = [{"updated_at": "2022-03-17T16:03:07Z"}]
        requests_mock.get(STREAM_URL, json={stream_name: expected})
        test_response = requests.get(STREAM_URL)
        output = list(stream.parse_response(test_response, None))
        assert expected == output

    @pytest.mark.parametrize(
        "stream_cls",
        [
            (Macros),
            (Organizations),
            (Posts),
            (Groups),
            (SatisfactionRatings),
            (TicketFields),
            (TicketMetrics),
            (Topics)
        ],
        ids=[
            "Macros",
            "Organizations",
            "Posts",
            "Groups",
            "SatisfactionRatings",
            "TicketFields",
            "TicketMetrics",
            "Topics"
        ],
    )
    def test_url_base(self, stream_cls):
        stream = stream_cls(**STREAM_ARGS)
        result = stream.url_base
        assert result == URL_BASE

    @pytest.mark.parametrize(
        "stream_cls, current_state, last_record, expected",
        [
            (Macros, {}, {"updated_at": "2022-03-17T16:03:07Z"}, {"updated_at": "2022-03-17T16:03:07Z"}),
            (Posts, {}, {"updated_at": "2022-03-17T16:03:07Z"}, {"updated_at": "2022-03-17T16:03:07Z"}),
            (
                    Organizations,
                    {"updated_at": "2022-03-17T16:03:07Z"},
                    {"updated_at": "2023-03-17T16:03:07Z"},
                    {"updated_at": "2023-03-17T16:03:07Z"},
            ),
            (Groups, {}, {"updated_at": "2022-03-17T16:03:07Z"}, {"updated_at": "2022-03-17T16:03:07Z"}),
            (SatisfactionRatings, {}, {"updated_at": "2022-03-17T16:03:07Z"}, {"updated_at": "2022-03-17T16:03:07Z"}),
            (TicketFields, {}, {"updated_at": "2022-03-17T16:03:07Z"}, {"updated_at": "2022-03-17T16:03:07Z"}),
            (TicketMetrics, {}, {"updated_at": "2022-03-17T16:03:07Z"}, {"updated_at": "2022-03-17T16:03:07Z"}),
            (Topics, {}, {"updated_at": "2022-03-17T16:03:07Z"}, {"updated_at": "2022-03-17T16:03:07Z"}),
        ],
        ids=[
            "Macros",
            "Posts",
            "Organizations",
            "Groups",
            "SatisfactionRatings",
            "TicketFields",
            "TicketMetrics",
            "Topics"
        ],
    )
    def test_get_updated_state(self, stream_cls, current_state, last_record, expected):
        stream = stream_cls(**STREAM_ARGS)
        result = stream.get_updated_state(current_state, last_record)
        assert expected == result

    @pytest.mark.parametrize(
        "stream_cls, expected",
        [
            (Macros, None),
            (Posts, None),
            (Organizations, None),
            (Groups, None),
            (TicketFields, None),
        ],
        ids=[
            "Macros",
            "Posts",
            "Organizations",
            "Groups",
            "TicketFields",
        ],
    )
    def test_next_page_token(self, stream_cls, expected, mocker):
        stream = stream_cls(**STREAM_ARGS)
        posts_response = mocker.Mock()
        posts_response.json.return_value = {"next_page": None}
        result = stream.next_page_token(response=posts_response)
        assert expected == result

    @pytest.mark.parametrize(
        "stream_cls, expected",
        [
            (Macros, {"start_time": 1622505600}),
            (Organizations, {"start_time": 1622505600}),
            (Groups, {"start_time": 1622505600}),
            (TicketFields, {"start_time": 1622505600}),
        ],
        ids=[
            "Macros",
            "Organizations",
            "Groups",
            "TicketFields",
        ],
    )
    def test_request_params(self, stream_cls, expected):
        stream = stream_cls(**STREAM_ARGS)
        result = stream.request_params(stream_state={})
        assert expected == result


class TestSourceZendeskSupportFullRefreshStream:
    @pytest.mark.parametrize(
        "stream_cls",
        [
            (Tags),
            (SlaPolicies),
            (Brands),
            (CustomRoles),
            (Schedules),
            (UserSettingsStream),
            (AccountAttributes),
            (AttributeDefinitions)
        ],
        ids=[
            "Tags",
            "SlaPolicies",
            "Brands",
            "CustomRoles",
            "Schedules",
            "UserSettingsStream",
            "AccountAttributes",
            "AttributeDefinitions",
        ],
    )
    def test_url_base(self, stream_cls):
        stream = stream_cls(**STREAM_ARGS)
        result = stream.url_base
        assert result == URL_BASE

    @pytest.mark.parametrize(
        "stream_cls",
        [
            (Tags),
            (SlaPolicies),
            (Brands),
            (CustomRoles),
            (Schedules),
            (UserSettingsStream),
            (AccountAttributes),
            (AttributeDefinitions),
        ],
        ids=[
            "Tags",
            "SlaPolicies",
            "Brands",
            "CustomRoles",
            "Schedules",
            "UserSettingsStream",
            "AccountAttributes",
            "AttributeDefinitions",
        ],
    )
    def test_next_page_token(self, requests_mock, stream_cls):
        stream = stream_cls(**STREAM_ARGS)
        stream_name = snake_case(stream.__class__.__name__)
        requests_mock.get(STREAM_URL, json={stream_name: {}})
        test_response = requests.get(STREAM_URL)
        output = stream.next_page_token(test_response)
        assert output is None

    @pytest.mark.parametrize(
        "stream_cls, expected_params",
        [
            (Tags, {"page[size]": 100}),
            (SlaPolicies, {}),
            (Brands, {"page[size]": 100}),
            (CustomRoles, {}),
            (Schedules, {"page[size]": 100}),
            (UserSettingsStream, {}),
            (AccountAttributes, {}),
            (AttributeDefinitions, {}),
        ],
        ids=[
            "Tags",
            "SlaPolicies",
            "Brands",
            "CustomRoles",
            "Schedules",
            "UserSettingsStream",
            "AccountAttributes",
            "AttributeDefinitions",
        ],
    )
    def test_request_params(self, stream_cls, expected_params):
        stream = stream_cls(**STREAM_ARGS)
        result = stream.request_params(next_page_token=None, stream_state=None)
        assert expected_params == result


class TestSourceZendeskSupportCursorPaginationStream:
    @pytest.mark.parametrize(
        "stream_cls, current_state, last_record, expected",
        [
            (GroupMemberships, {}, {"updated_at": "2022-03-17T16:03:07Z"}, {"updated_at": "2022-03-17T16:03:07Z"}),
            (TicketForms, {}, {"updated_at": "2023-03-17T16:03:07Z"}, {"updated_at": "2023-03-17T16:03:07Z"}),
            (TicketMetricEvents, {}, {"time": "2024-03-17T16:03:07Z"}, {"time": "2024-03-17T16:03:07Z"}),
            (TicketAudits, {}, {"created_at": "2025-03-17T16:03:07Z"}, {"created_at": "2025-03-17T16:03:07Z"}),
            (OrganizationMemberships, {}, {"updated_at": "2025-03-17T16:03:07Z"}, {"updated_at": "2025-03-17T16:03:07Z"}),
            (TicketSkips, {}, {"updated_at": "2025-03-17T16:03:07Z"}, {"updated_at": "2025-03-17T16:03:07Z"}),
        ],
        ids=[
            "GroupMemberships",
            "TicketForms",
            "TicketMetricEvents",
            "TicketAudits",
            "OrganizationMemberships",
            "TicketSkips",
        ],
    )
    def test_get_updated_state(self, stream_cls, current_state, last_record, expected):
        stream = stream_cls(**STREAM_ARGS)
        result = stream.get_updated_state(current_state, last_record)
        assert expected == result

    @pytest.mark.parametrize(
        "stream_cls, response, expected",
        [
            (GroupMemberships, {}, None),
            (TicketForms, {}, None),
            (TicketMetricEvents, {
                "meta": {"has_more": True, "after_cursor": "<after_cursor>", "before_cursor": "<before_cursor>"},
                "links": {
                    "prev": "https://subdomain.zendesk.com/api/v2/ticket_metrics.json?page%5Bbefore%5D=<before_cursor>%3D&page%5Bsize%5D=2",
                    "next": "https://subdomain.zendesk.com/api/v2/ticket_metrics.json?page%5Bafter%5D=<after_cursor>%3D&page%5Bsize%5D=2",
                },
            },
             {"page[after]": "<after_cursor>"}),
            (TicketAudits, {}, None),
            (
                    TicketMetrics,
                    {
                        "meta": {"has_more": True, "after_cursor": "<after_cursor>", "before_cursor": "<before_cursor>"},
                        "links": {
                            "prev": "https://subdomain.zendesk.com/api/v2/ticket_metrics.json?page%5Bbefore%5D=<before_cursor>%3D&page%5Bsize%5D=2",
                            "next": "https://subdomain.zendesk.com/api/v2/ticket_metrics.json?page%5Bafter%5D=<after_cursor>%3D&page%5Bsize%5D=2",
                        },
                    },
                    {"page[after]": "<after_cursor>"},
            ),
            (SatisfactionRatings, {}, None),
            (
                    OrganizationMemberships,
                    {
                        "meta": {"has_more": True, "after_cursor": "<after_cursor>", "before_cursor": "<before_cursor>"},
                        "links": {
                            "prev": "https://subdomain.zendesk.com/api/v2/ticket_metrics.json?page%5Bbefore%5D=<before_cursor>%3D&page%5Bsize%5D=2",
                            "next": "https://subdomain.zendesk.com/api/v2/ticket_metrics.json?page%5Bafter%5D=<after_cursor>%3D&page%5Bsize%5D=2",
                        },
                    },
                    {"page[after]": "<after_cursor>"},
            ),
            (
                    TicketSkips,
                    {
                        "meta": {"has_more": True, "after_cursor": "<after_cursor>", "before_cursor": "<before_cursor>"},
                        "links": {
                            "prev": "https://subdomain.zendesk.com/api/v2/ticket_metrics.json?page%5Bbefore%5D=<before_cursor>%3D&page%5Bsize%5D=2",
                            "next": "https://subdomain.zendesk.com/api/v2/ticket_metrics.json?page%5Bafter%5D=<after_cursor>%3D&page%5Bsize%5D=2",
                        },
                    },
                    {"page[after]": "<after_cursor>"},
            ),

        ],
        ids=[
            "GroupMemberships",
            "TicketForms",
            "TicketMetricEvents",
            "TicketAudits",
            "TicketMetrics",
            "SatisfactionRatings",
            "OrganizationMemberships",
            "TicketSkips",
        ],
    )
    def test_next_page_token(self, requests_mock, stream_cls, response, expected):
        stream = stream_cls(**STREAM_ARGS)
        requests_mock.get(STREAM_URL, json=response)
        test_response = requests.get(STREAM_URL)
        output = stream.next_page_token(test_response)
        assert output == expected

    @pytest.mark.parametrize(
        "stream_cls, expected",
        [
            (GroupMemberships, 1622505600),
            (TicketForms, 1622505600),
            (TicketMetricEvents, 1622505600),
            (TicketAudits, 1622505600),
            (OrganizationMemberships, 1622505600),
            (TicketSkips, 1622505600),
        ],
        ids=[
            "GroupMemberships",
            "TicketForms",
            "TicketMetricEvents",
            "TicketAudits",
            "OrganizationMemberships",
            "TicketSkips"
        ],
    )
    def test_check_stream_state(self, stream_cls, expected):
        stream = stream_cls(**STREAM_ARGS)
        result = stream.check_stream_state()
        assert result == expected

    @pytest.mark.parametrize(
        "stream_cls, expected",
        [
            (GroupMemberships, {'page[size]': 100, 'sort_by': 'asc', 'start_time': 1622505600}),
            (TicketForms, {"start_time": 1622505600}),
            (TicketMetricEvents, {'page[size]': 100, 'start_time': 1622505600}),
            (TicketAudits, {"sort_by": "created_at", "sort_order": "desc", "limit": 1000}),
            (SatisfactionRatings, {'page[size]': 100, 'sort_by': 'asc', 'start_time': 1622505600}),
            (TicketMetrics, {"page[size]": 100, "start_time": 1622505600}),
            (OrganizationMemberships, {"page[size]": 100, "start_time": 1622505600}),
            (TicketSkips, {"page[size]": 100, "start_time": 1622505600}),
        ],
        ids=[
            "GroupMemberships",
            "TicketForms",
            "TicketMetricEvents",
            "TicketAudits",
            "SatisfactionRatings",
            "TicketMetrics",
            "OrganizationMemberships",
            "TicketSkips",
        ],
    )
    def test_request_params(self, stream_cls, expected):
        stream = stream_cls(**STREAM_ARGS)
        result = stream.request_params(stream_state=None, next_page_token=None)
        assert expected == result


class TestSourceZendeskIncrementalExportStream:
    @pytest.mark.parametrize(
        "stream_cls",
        [
            (Users),
            (Tickets),
        ],
        ids=[
            "Users",
            "Tickets",
        ],
    )
    def test_check_start_time_param(self, stream_cls):
        expected = int(dict(parse_qsl(urlparse(STREAM_URL).query)).get("start_time"))
        stream = stream_cls(**STREAM_ARGS)
        result = stream.check_start_time_param(expected)
        assert result == expected

    @pytest.mark.parametrize(
        "stream_cls",
        [
            (Users),
            (Tickets),
        ],
        ids=[
            "Users",
            "Tickets",
        ],
    )
    def test_next_page_token(self, requests_mock, stream_cls):
        stream = stream_cls(**STREAM_ARGS)
        stream_name = snake_case(stream.__class__.__name__)
        requests_mock.get(STREAM_URL, json={stream_name: {}})
        test_response = requests.get(STREAM_URL)
        output = stream.next_page_token(test_response)
        assert output == {'cursor': None}

    @pytest.mark.parametrize(
        "stream_cls, expected",
        [
            (Users, {"start_time": 1622505600}),
            (Tickets, {"start_time": 1622505600}),
        ],
        ids=[
            "Users",
            "Tickets",
        ],
    )
    def test_request_params(self, stream_cls, expected):
        stream = stream_cls(**STREAM_ARGS)
        result = stream.request_params(next_page_token=None, stream_state=None)
        assert expected == result

    @pytest.mark.parametrize(
        "stream_cls",
        [
            (Users),
            (Tickets),
        ],
        ids=[
            "Users",
            "Tickets",
        ],
    )
    def test_parse_response(self, requests_mock, stream_cls):
        stream = stream_cls(**STREAM_ARGS)
        stream_name = snake_case(stream.__class__.__name__)
        expected = [{"updated_at": "2022-03-17T16:03:07Z"}]
        requests_mock.get(STREAM_URL, json={stream_name: expected})
        test_response = requests.get(STREAM_URL)
        output = list(stream.parse_response(test_response))
        assert expected == output


class TestSourceZendeskSupportTicketEventsExportStream:
    @pytest.mark.parametrize(
        "stream_cls, expected",
        [
            (TicketComments, True),
        ],
        ids=[
            "TicketComments",
        ],
    )
    def test_update_event_from_record(self, stream_cls, expected):
        stream = stream_cls(**STREAM_ARGS)
        result = stream.update_event_from_record
        assert result == expected

    @pytest.mark.parametrize(
        "stream_cls",
        [
            (TicketComments),
        ],
        ids=[
            "TicketComments",
        ],
    )
    def test_parse_response(self, requests_mock, stream_cls):
        stream = stream_cls(**STREAM_ARGS)
        stream_name = snake_case(stream.__class__.__name__)
        requests_mock.get(STREAM_URL, json={stream_name: []})
        test_response = requests.get(STREAM_URL)
        output = list(stream.parse_response(test_response))
        assert output == []

    @pytest.mark.parametrize(
        "stream_cls, expected",
        [
            (TicketComments, "created_at"),
        ],
        ids=[
            "TicketComments",
        ],
    )
    def test_cursor_field(self, stream_cls, expected):
        stream = stream_cls(**STREAM_ARGS)
        result = stream.cursor_field
        assert result == expected

    @pytest.mark.parametrize(
        "stream_cls, expected",
        [
            (TicketComments, "ticket_events"),
        ],
        ids=[
            "TicketComments",
        ],
    )
    def test_response_list_name(self, stream_cls, expected):
        stream = stream_cls(**STREAM_ARGS)
        result = stream.response_list_name
        assert result == expected

    @pytest.mark.parametrize(
        "stream_cls, expected",
        [
            (TicketComments, "child_events"),
        ],
        ids=[
            "TicketComments",
        ],
    )
    def test_response_target_entity(self, stream_cls, expected):
        stream = stream_cls(**STREAM_ARGS)
        result = stream.response_target_entity
        assert result == expected

    @pytest.mark.parametrize(
        "stream_cls, expected",
        [
            (TicketComments, ["via_reference_id", "ticket_id", "timestamp"]),
        ],
        ids=[
            "TicketComments",
        ],
    )
    def test_list_entities_from_event(self, stream_cls, expected):
        stream = stream_cls(**STREAM_ARGS)
        result = stream.list_entities_from_event
        assert result == expected

    @pytest.mark.parametrize(
        "stream_cls, expected",
        [
            (TicketComments, "Comment"),
        ],
        ids=[
            "TicketComments",
        ],
    )
    def test_event_type(self, stream_cls, expected):
        stream = stream_cls(**STREAM_ARGS)
        result = stream.event_type
        assert result == expected


def test_read_tickets_stream(requests_mock):
    requests_mock.get(
        "https://subdomain.zendesk.com/api/v2/incremental/tickets/cursor.json",
        json={
            "tickets": [
                {"custom_fields": []},
                {},
                {
                    "custom_fields": [
                        {"id": 360023382300, "value": None},
                        {"id": 360004841380, "value": "customer_tickets"},
                        {"id": 360022469240, "value": "5"},
                        {"id": 360023712840, "value": False},
                    ]
                },
            ],
            "end_of_stream": True
        },
    )

    stream = Tickets(subdomain="subdomain", start_date="2020-01-01T00:00:00Z")
    records = read_full_refresh(stream)
    assert records == [
        {"custom_fields": []},
        {},
        {
            "custom_fields": [
                {"id": 360023382300, "value": None},
                {"id": 360004841380, "value": "customer_tickets"},
                {"id": 360022469240, "value": "5"},
                {"id": 360023712840, "value": "False"},
            ]
        },
    ]


def test_read_post_comment_votes_stream(requests_mock):
    post_response = {
        "posts": [
            {"id": 7253375870607, "title": "Test_post", "created_at": "2023-01-01T00:00:00Z", "updated_at": "2023-01-01T00:00:00Z"}
        ]
    }
    requests_mock.get("https://subdomain.zendesk.com/api/v2/community/posts", json=post_response)

    post_comments_response = {
        "comments": [
            {"author_id": 89567, "body": "Test_comment for Test_post", "id": 35467, "post_id": 7253375870607}
        ]
    }
    requests_mock.get("https://subdomain.zendesk.com/api/v2/community/posts/7253375870607/comments", json=post_comments_response)

    votes = [{"id": 35467, "user_id": 888887, "value": -1}]
    requests_mock.get("https://subdomain.zendesk.com/api/v2/community/posts/7253375870607/comments/35467/votes",
                      json={"votes": votes})
    stream = PostCommentVotes(subdomain="subdomain", start_date="2020-01-01T00:00:00Z")
    records = read_full_refresh(stream)
    assert records == votes


def test_read_ticket_metric_events_request_params(requests_mock):
    first_page_response = {
        "ticket_metric_events": [
            {"id": 1, "ticket_id": 123, "metric": "agent_work_time", "instance_id": 0, "type": "measure", "time": "2020-01-01T01:00:00Z"},
            {"id": 2, "ticket_id": 123, "metric": "pausable_update_time", "instance_id": 0, "type": "measure", "time": "2020-01-01T01:00:00Z"},
            {"id": 3, "ticket_id": 123, "metric": "reply_time", "instance_id": 0, "type": "measure", "time": "2020-01-01T01:00:00Z"},
            {"id": 4, "ticket_id": 123, "metric": "requester_wait_time", "instance_id": 1, "type": "activate", "time": "2020-01-01T01:00:00Z"}
        ],
        "meta": {
            "has_more": True,
            "after_cursor": "<after_cursor>",
            "before_cursor": "<before_cursor>"
        },
        "links": {
            "prev": "https://subdomain.zendesk.com/api/v2/incremental/ticket_metric_events.json?page%5Bbefore%5D=<before_cursor>&page%5Bsize%5D=100&start_time=1577836800",
            "next": "https://subdomain.zendesk.com/api/v2/incremental/ticket_metric_events.json?page%5Bafter%5D=<after_cursor>&page%5Bsize%5D=100&start_time=1577836800"
        },
        "end_of_stream": False
    }

    second_page_response = {
        "ticket_metric_events": [
                    {"id": 5163373143183, "ticket_id": 130, "metric": "reply_time", "instance_id": 1, "type": "fulfill", "time": "2022-07-18T16:39:48Z"},
                    {"id": 5163373143311, "ticket_id": 130, "metric": "requester_wait_time", "instance_id": 0, "type": "measure", "time": "2022-07-18T16:39:48Z"}
        ],
        "meta": {
            "has_more": False,
            "after_cursor": "<before_cursor>",
            "before_cursor": "<before_cursor>"
        },
        "links": {
            "prev": "https://subdomain.zendesk.com/api/v2/incremental/ticket_metric_events.json?page%5Bbefore%5D=<before_cursor>&page%5Bsize%5D=100&start_time=1577836800",
            "next": "https://subdomain.zendesk.com/api/v2/incremental/ticket_metric_events.json?page%5Bbefore%5D=<before_cursor>&page%5Bsize%5D=100&start_time=1577836800"
        },
        "end_of_stream": True
    }
    request_history = requests_mock.get("https://subdomain.zendesk.com/api/v2/incremental/ticket_metric_events", [
        {"json": first_page_response}, {"json": second_page_response}])
    stream = TicketMetricEvents(subdomain="subdomain", start_date="2020-01-01T00:00:00Z")
    read_full_refresh(stream)
    assert request_history.call_count == 2
    assert request_history.last_request.qs == {"page[after]": ["<after_cursor>"], "page[size]": ["100"], "start_time": ["1577836800"]}<|MERGE_RESOLUTION|>--- conflicted
+++ resolved
@@ -143,11 +143,7 @@
 @pytest.mark.parametrize(
     "ticket_forms_response, status_code, expected_n_streams, expected_warnings, reason",
     [
-<<<<<<< HEAD
-        ({"ticket_forms": [{"id": 1, "updated_at": "2021-07-08T00:05:45Z"}]}, 200, 28, []),
-=======
-        ('{"ticket_forms": [{"id": 1, "updated_at": "2021-07-08T00:05:45Z"}]}', 200, 27, [], None),
->>>>>>> b277cd37
+        ('{"ticket_forms": [{"id": 1, "updated_at": "2021-07-08T00:05:45Z"}]}', 200, 28, [], None),
         (
                 '{"error": "Not sufficient permissions"}',
                 403,
@@ -158,7 +154,7 @@
         (
                 '',
                 404,
-                24,
+                25,
                 ["Skipping stream ticket_forms: Check permissions, error message: {'title': 'Not Found', 'message': 'Received empty JSON response'}."],
                 'Not Found'
         ),
@@ -326,14 +322,9 @@
             (TicketMetrics, "ticket_metrics"),
             (TicketSkips, "skips.json"),
             (TicketMetricEvents, "incremental/ticket_metric_events"),
-<<<<<<< HEAD
-            (Tickets, "incremental/tickets.json"),
-            (Topics, "community/topics"),
-            (Users, "incremental/users.json"),
-=======
             (Tickets, "incremental/tickets/cursor.json"),
             (Users, "incremental/users/cursor.json"),
->>>>>>> b277cd37
+            (Topics, "community/topics"),
             (Brands, "brands"),
             (CustomRoles, "custom_roles"),
             (Schedules, "business_hours/schedules.json"),
