[build-system]
requires = [ "poetry-core>=1.0.0",]
build-backend = "poetry.core.masonry.api"

[tool.poetry]
<<<<<<< HEAD
version = "0.2.0"
=======
version = "0.1.1"
>>>>>>> 74546353
name = "source-google-drive"
description = "Source implementation for Google Drive."
authors = [ "Airbyte <contact@airbyte.io>",]
license = "ELv2"
readme = "README.md"
documentation = "https://docs.airbyte.com/integrations/sources/google-drive"
homepage = "https://airbyte.com"
repository = "https://github.com/airbytehq/airbyte"
[[tool.poetry.packages]]
include = "source_google_drive"

[tool.poetry.dependencies]
python = "^3.10,<3.12"
google-api-python-client = "==2.104.0"
google-auth-httplib2 = "==0.1.1"
google-auth-oauthlib = "==1.1.0"
google-api-python-client-stubs = "==1.18.0"
airbyte-cdk = {extras = ["file-based"], version = "6.26.0.dev04106"}


[tool.poetry.scripts]
source-google-drive = "source_google_drive.run:run"

[tool.poetry.group.dev.dependencies]
pytest-mock = "^3.12.0"
pytest = "^7.4"<|MERGE_RESOLUTION|>--- conflicted
+++ resolved
@@ -3,11 +3,7 @@
 build-backend = "poetry.core.masonry.api"
 
 [tool.poetry]
-<<<<<<< HEAD
-version = "0.2.0"
-=======
 version = "0.1.1"
->>>>>>> 74546353
 name = "source-google-drive"
 description = "Source implementation for Google Drive."
 authors = [ "Airbyte <contact@airbyte.io>",]
