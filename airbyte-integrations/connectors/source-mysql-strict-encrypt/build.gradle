--- conflicted
+++ resolved
@@ -16,12 +16,5 @@
 
     testImplementation libs.junit.jupiter.system.stubs
 
-<<<<<<< HEAD
-    testImplementation libs.connectors.testcontainers.mysql
-=======
     testImplementation libs.testcontainers.mysql
-
-    integrationTestJavaImplementation project(':airbyte-integrations:bases:standard-source-test')
-
->>>>>>> e366ebdb
-}
+}