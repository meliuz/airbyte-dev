--- conflicted
+++ resolved
@@ -22,16 +22,13 @@
 import io.airbyte.db.jdbc.JdbcUtils;
 import io.airbyte.integrations.source.jdbc.AbstractJdbcSource;
 import io.airbyte.integrations.source.jdbc.test.JdbcSourceAcceptanceTest;
-<<<<<<< HEAD
 import io.airbyte.protocol.models.AirbyteConnectionStatus;
-=======
 import io.airbyte.integrations.source.relationaldb.models.DbStreamState;
 import io.airbyte.protocol.models.AirbyteCatalog;
 import io.airbyte.protocol.models.AirbyteMessage;
 import io.airbyte.protocol.models.AirbyteMessage.Type;
 import io.airbyte.protocol.models.AirbyteRecordMessage;
 import io.airbyte.protocol.models.CatalogHelpers;
->>>>>>> b9a4c3d6
 import io.airbyte.protocol.models.ConnectorSpecification;
 import io.airbyte.protocol.models.Field;
 import io.airbyte.protocol.models.JsonSchemaType;
@@ -143,60 +140,6 @@
     assertEquals(expected, actual);
   }
 
-<<<<<<< HEAD
-  @Test
-  void testCheckIncorrectPasswordFailure() throws Exception {
-    ((ObjectNode) config).put(JdbcUtils.PASSWORD_KEY, "fake");
-    final AirbyteConnectionStatus actual = source.check(config);
-    assertEquals(AirbyteConnectionStatus.Status.FAILED, actual.getStatus());
-    assertEquals(INCORRECT_USERNAME_OR_PASSWORD.getValue(), actual.getMessage());
-  }
-
-  @Test
-  public void testCheckIncorrectUsernameFailure() throws Exception {
-    ((ObjectNode) config).put(JdbcUtils.USERNAME_KEY, "fake");
-    final AirbyteConnectionStatus actual = source.check(config);
-    assertEquals(AirbyteConnectionStatus.Status.FAILED, actual.getStatus());
-    assertEquals(INCORRECT_USERNAME_OR_PASSWORD.getValue(), actual.getMessage());
-  }
-
-  @Test
-  public void testCheckIncorrectHostFailure() throws Exception {
-    ((ObjectNode) config).put(JdbcUtils.HOST_KEY, "localhost2");
-    final AirbyteConnectionStatus actual = source.check(config);
-    assertEquals(AirbyteConnectionStatus.Status.FAILED, actual.getStatus());
-    assertEquals(INCORRECT_HOST_OR_PORT.getValue(), actual.getMessage());
-  }
-
-  @Test
-  public void testCheckIncorrectPortFailure() throws Exception {
-    ((ObjectNode) config).put(JdbcUtils.PORT_KEY, "0000");
-    final AirbyteConnectionStatus actual = source.check(config);
-    assertEquals(AirbyteConnectionStatus.Status.FAILED, actual.getStatus());
-    assertEquals(INCORRECT_HOST_OR_PORT.getValue(), actual.getMessage());
-  }
-
-  @Test
-  public void testCheckIncorrectDataBaseFailure() throws Exception {
-    ((ObjectNode) config).put(JdbcUtils.DATABASE_KEY, "wrongdatabase");
-    final AirbyteConnectionStatus actual = source.check(config);
-    assertEquals(AirbyteConnectionStatus.Status.FAILED, actual.getStatus());
-    assertEquals(INCORRECT_DB_NAME_OR_USER_ACCESS_DENIED.getValue(), actual.getMessage());
-  }
-
-  @Test
-  public void testUserHasNoPermissionToDataBase() throws Exception {
-    final Connection connection = DriverManager.getConnection(container.getJdbcUrl(), "root", TEST_PASSWORD.call());
-    connection.createStatement()
-        .execute("create user '" + USERNAME_WITHOUT_PERMISSION + "'@'%' IDENTIFIED BY '" + PASSWORD_WITHOUT_PERMISSION + "';\n");
-    ((ObjectNode) config).put(JdbcUtils.USERNAME_KEY, USERNAME_WITHOUT_PERMISSION);
-    ((ObjectNode) config).put(JdbcUtils.PASSWORD_KEY, PASSWORD_WITHOUT_PERMISSION);
-    final AirbyteConnectionStatus actual = source.check(config);
-    assertEquals(AirbyteConnectionStatus.Status.FAILED, actual.getStatus());
-    assertEquals(INCORRECT_DB_NAME_OR_USER_ACCESS_DENIED.getValue(), actual.getMessage());
-  }
-
-=======
   @Override
   protected AirbyteCatalog getCatalog(final String defaultNamespace) {
     return new AirbyteCatalog().withStreams(List.of(
@@ -283,5 +226,56 @@
     expectedMessages.addAll(createExpectedTestMessages(List.of(state)));
     return expectedMessages;
   }
->>>>>>> b9a4c3d6
+
+  @Test
+  void testCheckIncorrectPasswordFailure() throws Exception {
+    ((ObjectNode) config).put(JdbcUtils.PASSWORD_KEY, "fake");
+    final AirbyteConnectionStatus actual = source.check(config);
+    assertEquals(AirbyteConnectionStatus.Status.FAILED, actual.getStatus());
+    assertEquals(INCORRECT_USERNAME_OR_PASSWORD.getValue(), actual.getMessage());
+  }
+
+  @Test
+  public void testCheckIncorrectUsernameFailure() throws Exception {
+    ((ObjectNode) config).put(JdbcUtils.USERNAME_KEY, "fake");
+    final AirbyteConnectionStatus actual = source.check(config);
+    assertEquals(AirbyteConnectionStatus.Status.FAILED, actual.getStatus());
+    assertEquals(INCORRECT_USERNAME_OR_PASSWORD.getValue(), actual.getMessage());
+  }
+
+  @Test
+  public void testCheckIncorrectHostFailure() throws Exception {
+    ((ObjectNode) config).put(JdbcUtils.HOST_KEY, "localhost2");
+    final AirbyteConnectionStatus actual = source.check(config);
+    assertEquals(AirbyteConnectionStatus.Status.FAILED, actual.getStatus());
+    assertEquals(INCORRECT_HOST_OR_PORT.getValue(), actual.getMessage());
+  }
+
+  @Test
+  public void testCheckIncorrectPortFailure() throws Exception {
+    ((ObjectNode) config).put(JdbcUtils.PORT_KEY, "0000");
+    final AirbyteConnectionStatus actual = source.check(config);
+    assertEquals(AirbyteConnectionStatus.Status.FAILED, actual.getStatus());
+    assertEquals(INCORRECT_HOST_OR_PORT.getValue(), actual.getMessage());
+  }
+
+  @Test
+  public void testCheckIncorrectDataBaseFailure() throws Exception {
+    ((ObjectNode) config).put(JdbcUtils.DATABASE_KEY, "wrongdatabase");
+    final AirbyteConnectionStatus actual = source.check(config);
+    assertEquals(AirbyteConnectionStatus.Status.FAILED, actual.getStatus());
+    assertEquals(INCORRECT_DB_NAME_OR_USER_ACCESS_DENIED.getValue(), actual.getMessage());
+  }
+
+  @Test
+  public void testUserHasNoPermissionToDataBase() throws Exception {
+    final Connection connection = DriverManager.getConnection(container.getJdbcUrl(), "root", TEST_PASSWORD.call());
+    connection.createStatement()
+            .execute("create user '" + USERNAME_WITHOUT_PERMISSION + "'@'%' IDENTIFIED BY '" + PASSWORD_WITHOUT_PERMISSION + "';\n");
+    ((ObjectNode) config).put(JdbcUtils.USERNAME_KEY, USERNAME_WITHOUT_PERMISSION);
+    ((ObjectNode) config).put(JdbcUtils.PASSWORD_KEY, PASSWORD_WITHOUT_PERMISSION);
+    final AirbyteConnectionStatus actual = source.check(config);
+    assertEquals(AirbyteConnectionStatus.Status.FAILED, actual.getStatus());
+    assertEquals(INCORRECT_DB_NAME_OR_USER_ACCESS_DENIED.getValue(), actual.getMessage());
+  }
 }