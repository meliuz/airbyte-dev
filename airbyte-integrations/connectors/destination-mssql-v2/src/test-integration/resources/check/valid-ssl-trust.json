--- conflicted
+++ resolved
@@ -5,15 +5,10 @@
   "schema": "mssql_default_schema_placeholder",
   "raw_data_schema": "guest",
   "ssl_method": { "name": "encrypted_trust_server_certificate" },
-<<<<<<< HEAD
   "authentication_method": { "name": "SqlPassword" },
-  "user": "sa",
-  "password": "replace_me"
-=======
   "user": "replace_me_username",
   "password": "replace_me_password",
   "load_type": {
     "load_type": "INSERT"
   }
->>>>>>> 5f7cff37
 }