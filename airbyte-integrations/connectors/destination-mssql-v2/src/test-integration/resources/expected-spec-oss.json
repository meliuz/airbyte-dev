--- conflicted
+++ resolved
@@ -224,11 +224,7 @@
         "type" : "object"
       }
     },
-<<<<<<< HEAD
-    "required" : [ "host", "port", "database", "schema", "authentication_method", "user", "ssl_method" ]
-=======
-    "required" : [ "host", "port", "database", "schema", "user", "ssl_method", "load_type" ]
->>>>>>> 5f7cff37
+    "required" : [ "host", "port", "database", "schema", "authentication_method", "user", "ssl_method", "load_type" ]
   },
   "supportsIncremental" : true,
   "supportsNormalization" : false,
