--- conflicted
+++ resolved
@@ -66,12 +66,9 @@
     LOGGER.info("completed destination: {}", RedshiftDestination.class);
   }
 
-<<<<<<< HEAD
   @Override
   public ConnectorType getConnectorType() {
     return ConnectorType.REDSHIFT;
   }
 
-=======
->>>>>>> 67333aa3
 }