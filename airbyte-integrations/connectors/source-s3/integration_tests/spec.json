{
    "documentationUrl": "https://docs.airbyte.com/integrations/sources/s3",
    "connectionSpecification": {
      "title": "Config",
      "description": "Used during spec; allows the developer to configure the cloud provider specific options\nthat are needed when users configure a file-based source.",
      "type": "object",
      "properties": {
        "streams": {
          "title": "The list of streams to sync",
          "description": "Each instance of this configuration defines a <a href=\"https://docs.airbyte.com/cloud/core-concepts#stream\">stream</a>. Use this to define which files belong in the stream, their format, and how they should be parsed and validated. When sending data to warehouse destination such as Snowflake or BigQuery, each stream is a separate table.",
          "order": 10,
          "type": "array",
          "items": {
            "title": "FileBasedStreamConfig",
            "type": "object",
            "properties": {
<<<<<<< HEAD
              "name": {
                "title": "Name",
                "description": "The name of the stream.",
=======
              "filetype": {
                "title": "Filetype",
                "default": "csv",
                "const": "csv",
                "type": "string"
              },
              "delimiter": {
                "title": "Delimiter",
                "description": "The character delimiting individual cells in the CSV data. This may only be a 1-character string. For tab-delimited data enter '\\t'.",
                "default": ",",
                "minLength": 1,
                "order": 0,
>>>>>>> 9f8ce9d2
                "type": "string"
              },
              "file_type": {
                "title": "File Type",
                "description": "The data file type that is being extracted for a stream.",
                "type": "string"
              },
              "globs": {
                "title": "Globs",
                "description": "The pattern used to specify which files should be selected from the file system. For more information on glob pattern matching look <a href=\"https://en.wikipedia.org/wiki/Glob_(programming)\">here</a>.",
                "type": "array",
                "items": {
                  "type": "string"
                }
              },
              "validation_policy": {
                "title": "Validation Policy",
                "description": "The name of the validation policy that dictates sync behavior when a record does not adhere to the stream schema.",
                "type": "string"
              },
              "input_schema": {
                "title": "Input Schema",
                "description": "The schema that will be used to validate records extracted from the file. This will override the stream schema that is auto-detected from incoming files.",
                "type": "string"
              },
              "primary_key": {
                "title": "Primary Key",
                "description": "The column or columns (for a composite key) that serves as the unique identifier of a record.",
                "type": "string"
              },
              "days_to_sync_if_history_is_full": {
                "title": "Days To Sync If History Is Full",
                "description": "When the state history of the file store is full, syncs will only read files that were last modified in the provided day range.",
                "default": 3,
                "type": "integer"
<<<<<<< HEAD
=======
              }
            }
          },
          {
            "title": "Parquet",
            "description": "This connector utilises <a href=\"https://arrow.apache.org/docs/python/generated/pyarrow.parquet.ParquetFile.html\" target=\"_blank\">PyArrow (Apache Arrow)</a> for Parquet parsing.",
            "type": "object",
            "properties": {
              "filetype": {
                "title": "Filetype",
                "default": "parquet",
                "const": "parquet",
                "type": "string"
>>>>>>> 9f8ce9d2
              },
              "format": {
                "title": "Format",
                "description": "The configuration options that are used to alter how to read incoming files that deviate from the standard formatting.",
                "type": "object",
                "additionalProperties": true
              },
<<<<<<< HEAD
              "schemaless": {
                "title": "Schemaless",
                "description": "When enabled, syncs will not validate or structure records against the stream's schema.",
=======
              "batch_size": {
                "title": "Record batch size",
                "description": "Maximum number of records per batch read from the input files. Batches may be smaller if there aren’t enough rows in the file. This option can help avoid out-of-memory errors if your data is particularly wide.",
                "default": 65536,
                "order": 1,
                "type": "integer"
              },
              "buffer_size": {
                "title": "Buffer Size",
                "description": "Perform read buffering when deserializing individual column chunks. By default every group column will be loaded fully to memory. This option can help avoid out-of-memory errors if your data is particularly wide.",
                "default": 2,
                "type": "integer"
              }
            }
          },
          {
            "title": "Avro",
            "description": "This connector utilises <a href=\"https://fastavro.readthedocs.io/en/latest/\" target=\"_blank\">fastavro</a> for Avro parsing.",
            "type": "object",
            "properties": {
              "filetype": {
                "title": "Filetype",
                "default": "avro",
                "const": "avro",
                "type": "string"
              }
            }
          },
          {
            "title": "Jsonl",
            "description": "This connector uses <a href=\"https://arrow.apache.org/docs/python/json.html\" target=\"_blank\">PyArrow</a> for JSON Lines (jsonl) file parsing.",
            "type": "object",
            "properties": {
              "filetype": {
                "title": "Filetype",
                "default": "jsonl",
                "const": "jsonl",
                "type": "string"
              },
              "newlines_in_values": {
                "title": "Allow newlines in values",
                "description": "Whether newline characters are allowed in JSON values. Turning this on may affect performance. Leave blank to default to False.",
>>>>>>> 9f8ce9d2
                "default": false,
                "type": "boolean"
              }
            },
            "required": [
              "name",
              "file_type",
              "validation_policy"
            ]
          }
        },
        "config_version": {
          "title": "Config Version",
          "default": "0.1",
          "type": "string"
        },
        "bucket": {
          "title": "Bucket",
          "description": "Name of the S3 bucket where the file(s) exist.",
          "order": 0,
          "type": "string"
        },
        "aws_access_key_id": {
          "title": "AWS Access Key ID",
          "description": "In order to access private Buckets stored on AWS S3, this connector requires credentials with the proper permissions. If accessing publicly available data, this field is not necessary.",
          "airbyte_secret": true,
          "order": 1,
          "type": "string"
        },
        "aws_secret_access_key": {
          "title": "AWS Secret Access Key",
          "description": "In order to access private Buckets stored on AWS S3, this connector requires credentials with the proper permissions. If accessing publicly available data, this field is not necessary.",
          "airbyte_secret": true,
          "order": 2,
          "type": "string"
        },
        "endpoint": {
          "title": "Endpoint",
          "description": "Endpoint to an S3 compatible service. Leave empty to use AWS.",
          "default": "",
          "order": 4,
          "type": "string"
        }
      },
      "required": []
    }
}<|MERGE_RESOLUTION|>--- conflicted
+++ resolved
@@ -1,24 +1,39 @@
 {
-    "documentationUrl": "https://docs.airbyte.com/integrations/sources/s3",
-    "connectionSpecification": {
-      "title": "Config",
-      "description": "Used during spec; allows the developer to configure the cloud provider specific options\nthat are needed when users configure a file-based source.",
-      "type": "object",
-      "properties": {
-        "streams": {
-          "title": "The list of streams to sync",
-          "description": "Each instance of this configuration defines a <a href=\"https://docs.airbyte.com/cloud/core-concepts#stream\">stream</a>. Use this to define which files belong in the stream, their format, and how they should be parsed and validated. When sending data to warehouse destination such as Snowflake or BigQuery, each stream is a separate table.",
-          "order": 10,
-          "type": "array",
-          "items": {
-            "title": "FileBasedStreamConfig",
-            "type": "object",
-            "properties": {
-<<<<<<< HEAD
-              "name": {
-                "title": "Name",
-                "description": "The name of the stream.",
-=======
+  "documentationUrl": "https://docs.airbyte.com/integrations/sources/s3",
+  "changelogUrl": "https://docs.airbyte.com/integrations/sources/s3",
+  "connectionSpecification": {
+    "title": "S3 Source Spec",
+    "type": "object",
+    "properties": {
+      "dataset": {
+        "title": "Output Stream Name",
+        "description": "The name of the stream you would like this source to output. Can contain letters, numbers, or underscores.",
+        "pattern": "^([A-Za-z0-9-_]+)$",
+        "order": 0,
+        "type": "string"
+      },
+      "path_pattern": {
+        "title": "Pattern of files to replicate",
+        "description": "A regular expression which tells the connector which files to replicate. All files which match this pattern will be replicated. Use | to separate multiple patterns. See <a href=\"https://facelessuser.github.io/wcmatch/glob/\" target=\"_blank\">this page</a> to understand pattern syntax (GLOBSTAR and SPLIT flags are enabled). Use pattern <strong>**</strong> to pick up all files.",
+        "examples": [
+          "**",
+          "myFolder/myTableFiles/*.csv|myFolder/myOtherTableFiles/*.csv"
+        ],
+        "order": 10,
+        "type": "string"
+      },
+      "format": {
+        "title": "File Format",
+        "description": "The format of the files you'd like to replicate",
+        "default": "csv",
+        "order": 20,
+        "type": "object",
+        "oneOf": [
+          {
+            "title": "CSV",
+            "description": "This connector utilises <a href=\"https: // arrow.apache.org/docs/python/generated/pyarrow.csv.open_csv.html\" target=\"_blank\">PyArrow (Apache Arrow)</a> for CSV parsing.",
+            "type": "object",
+            "properties": {
               "filetype": {
                 "title": "Filetype",
                 "default": "csv",
@@ -31,70 +46,96 @@
                 "default": ",",
                 "minLength": 1,
                 "order": 0,
->>>>>>> 9f8ce9d2
-                "type": "string"
-              },
-              "file_type": {
-                "title": "File Type",
-                "description": "The data file type that is being extracted for a stream.",
-                "type": "string"
-              },
-              "globs": {
-                "title": "Globs",
-                "description": "The pattern used to specify which files should be selected from the file system. For more information on glob pattern matching look <a href=\"https://en.wikipedia.org/wiki/Glob_(programming)\">here</a>.",
+                "type": "string"
+              },
+              "infer_datatypes": {
+                "title": "Infer Datatypes",
+                "description": "Configures whether a schema for the source should be inferred from the current data or not. If set to false and a custom schema is set, then the manually enforced schema is used. If a schema is not manually set, and this is set to false, then all fields will be read as strings",
+                "default": true,
+                "order": 1,
+                "type": "boolean"
+              },
+              "quote_char": {
+                "title": "Quote Character",
+                "description": "The character used for quoting CSV values. To disallow quoting, make this field blank.",
+                "default": "\"",
+                "order": 2,
+                "type": "string"
+              },
+              "escape_char": {
+                "title": "Escape Character",
+                "description": "The character used for escaping special characters. To disallow escaping, leave this field blank.",
+                "order": 3,
+                "type": "string"
+              },
+              "encoding": {
+                "title": "Encoding",
+                "description": "The character encoding of the CSV data. Leave blank to default to <strong>UTF8</strong>. See <a href=\"https://docs.python.org/3/library/codecs.html#standard-encodings\" target=\"_blank\">list of python encodings</a> for allowable options.",
+                "default": "utf8",
+                "order": 4,
+                "type": "string"
+              },
+              "double_quote": {
+                "title": "Double Quote",
+                "description": "Whether two quotes in a quoted CSV value denote a single quote in the data.",
+                "default": true,
+                "order": 5,
+                "type": "boolean"
+              },
+              "newlines_in_values": {
+                "title": "Allow newlines in values",
+                "description": "Whether newline characters are allowed in CSV values. Turning this on may affect performance. Leave blank to default to False.",
+                "default": false,
+                "order": 6,
+                "type": "boolean"
+              },
+              "additional_reader_options": {
+                "title": "Additional Reader Options",
+                "description": "Optionally add a valid JSON string here to provide additional options to the csv reader. Mappings must correspond to options <a href=\"https://arrow.apache.org/docs/python/generated/pyarrow.csv.ConvertOptions.html#pyarrow.csv.ConvertOptions\" target=\"_blank\">detailed here</a>. 'column_types' is used internally to handle schema so overriding that would likely cause problems.",
+                "examples": [
+                  "{\"timestamp_parsers\": [\"%m/%d/%Y %H:%M\", \"%Y/%m/%d %H:%M\"], \"strings_can_be_null\": true, \"null_values\": [\"NA\", \"NULL\"]}"
+                ],
+                "order": 7,
+                "type": "string"
+              },
+              "advanced_options": {
+                "title": "Advanced Options",
+                "description": "Optionally add a valid JSON string here to provide additional <a href=\"https://arrow.apache.org/docs/python/generated/pyarrow.csv.ReadOptions.html#pyarrow.csv.ReadOptions\" target=\"_blank\">Pyarrow ReadOptions</a>. Specify 'column_names' here if your CSV doesn't have header, or if you want to use custom column names. 'block_size' and 'encoding' are already used above, specify them again here will override the values above.",
+                "examples": ["{\"column_names\": [\"column1\", \"column2\"]}"],
+                "order": 8,
+                "type": "string"
+              },
+              "block_size": {
+                "title": "Block Size",
+                "description": "The chunk size in bytes to process at a time in memory from each file. If your data is particularly wide and failing during schema detection, increasing this should solve it. Beware of raising this too high as you could hit OOM errors.",
+                "default": 10000,
+                "minimum": 1,
+                "maximum": 2147483647,
+                "order": 9,
+                "type": "integer"
+              }
+            }
+          },
+          {
+            "title": "Parquet",
+            "description": "This connector utilises <a href=\"https://arrow.apache.org/docs/python/generated/pyarrow.parquet.ParquetFile.html\" target=\"_blank\">PyArrow (Apache Arrow)</a> for Parquet parsing.",
+            "type": "object",
+            "properties": {
+              "filetype": {
+                "title": "Filetype",
+                "default": "parquet",
+                "const": "parquet",
+                "type": "string"
+              },
+              "columns": {
+                "title": "Selected Columns",
+                "description": "If you only want to sync a subset of the columns from the file(s), add the columns you want here as a comma-delimited list. Leave it empty to sync all columns.",
+                "order": 0,
                 "type": "array",
                 "items": {
                   "type": "string"
                 }
               },
-              "validation_policy": {
-                "title": "Validation Policy",
-                "description": "The name of the validation policy that dictates sync behavior when a record does not adhere to the stream schema.",
-                "type": "string"
-              },
-              "input_schema": {
-                "title": "Input Schema",
-                "description": "The schema that will be used to validate records extracted from the file. This will override the stream schema that is auto-detected from incoming files.",
-                "type": "string"
-              },
-              "primary_key": {
-                "title": "Primary Key",
-                "description": "The column or columns (for a composite key) that serves as the unique identifier of a record.",
-                "type": "string"
-              },
-              "days_to_sync_if_history_is_full": {
-                "title": "Days To Sync If History Is Full",
-                "description": "When the state history of the file store is full, syncs will only read files that were last modified in the provided day range.",
-                "default": 3,
-                "type": "integer"
-<<<<<<< HEAD
-=======
-              }
-            }
-          },
-          {
-            "title": "Parquet",
-            "description": "This connector utilises <a href=\"https://arrow.apache.org/docs/python/generated/pyarrow.parquet.ParquetFile.html\" target=\"_blank\">PyArrow (Apache Arrow)</a> for Parquet parsing.",
-            "type": "object",
-            "properties": {
-              "filetype": {
-                "title": "Filetype",
-                "default": "parquet",
-                "const": "parquet",
-                "type": "string"
->>>>>>> 9f8ce9d2
-              },
-              "format": {
-                "title": "Format",
-                "description": "The configuration options that are used to alter how to read incoming files that deviate from the standard formatting.",
-                "type": "object",
-                "additionalProperties": true
-              },
-<<<<<<< HEAD
-              "schemaless": {
-                "title": "Schemaless",
-                "description": "When enabled, syncs will not validate or structure records against the stream's schema.",
-=======
               "batch_size": {
                 "title": "Record batch size",
                 "description": "Maximum number of records per batch read from the input files. Batches may be smaller if there aren’t enough rows in the file. This option can help avoid out-of-memory errors if your data is particularly wide.",
@@ -137,51 +178,94 @@
               "newlines_in_values": {
                 "title": "Allow newlines in values",
                 "description": "Whether newline characters are allowed in JSON values. Turning this on may affect performance. Leave blank to default to False.",
->>>>>>> 9f8ce9d2
                 "default": false,
-                "type": "boolean"
-              }
-            },
-            "required": [
-              "name",
-              "file_type",
-              "validation_policy"
-            ]
+                "order": 0,
+                "type": "boolean"
+              },
+              "unexpected_field_behavior": {
+                "title": "Unexpected field behavior",
+                "description": "How JSON fields outside of explicit_schema (if given) are treated. Check <a href=\"https://arrow.apache.org/docs/python/generated/pyarrow.json.ParseOptions.html\" target=\"_blank\">PyArrow documentation</a> for details",
+                "default": "infer",
+                "examples": ["ignore", "infer", "error"],
+                "order": 1,
+                "enum": ["ignore", "infer", "error"]
+              },
+              "block_size": {
+                "title": "Block Size",
+                "description": "The chunk size in bytes to process at a time in memory from each file. If your data is particularly wide and failing during schema detection, increasing this should solve it. Beware of raising this too high as you could hit OOM errors.",
+                "default": 0,
+                "order": 2,
+                "type": "integer"
+              }
+            }
+          }
+        ]
+      },
+      "schema": {
+        "title": "Manually enforced data schema",
+        "description": "Optionally provide a schema to enforce, as a valid JSON string. Ensure this is a mapping of <strong>{ \"column\" : \"type\" }</strong>, where types are valid <a href=\"https://json-schema.org/understanding-json-schema/reference/type.html\" target=\"_blank\">JSON Schema datatypes</a>. Leave as {} to auto-infer the schema.",
+        "default": "{}",
+        "examples": [
+          "{\"column_1\": \"number\", \"column_2\": \"string\", \"column_3\": \"array\", \"column_4\": \"object\", \"column_5\": \"boolean\"}"
+        ],
+        "order": 30,
+        "type": "string"
+      },
+      "provider": {
+        "title": "S3: Amazon Web Services",
+        "type": "object",
+        "properties": {
+          "bucket": {
+            "title": "Bucket",
+            "description": "Name of the S3 bucket where the file(s) exist.",
+            "order": 0,
+            "type": "string"
+          },
+          "aws_access_key_id": {
+            "title": "AWS Access Key ID",
+            "description": "In order to access private Buckets stored on AWS S3, this connector requires credentials with the proper permissions. If accessing publicly available data, this field is not necessary.",
+            "airbyte_secret": true,
+            "order": 1,
+            "type": "string"
+          },
+          "aws_secret_access_key": {
+            "title": "AWS Secret Access Key",
+            "description": "In order to access private Buckets stored on AWS S3, this connector requires credentials with the proper permissions. If accessing publicly available data, this field is not necessary.",
+            "airbyte_secret": true,
+            "order": 2,
+            "type": "string"
+          },
+          "path_prefix": {
+            "title": "Path Prefix",
+            "description": "By providing a path-like prefix (e.g. myFolder/thisTable/) under which all the relevant files sit, we can optimize finding these in S3. This is optional but recommended if your bucket contains many folders/files which you don't need to replicate.",
+            "default": "",
+            "order": 3,
+            "type": "string"
+          },
+          "endpoint": {
+            "title": "Endpoint",
+            "description": "Endpoint to an S3 compatible service. Leave empty to use AWS.",
+            "default": "",
+            "order": 4,
+            "type": "string"
+          },
+          "start_date": {
+            "title": "Start Date",
+            "description": "UTC date and time in the format 2017-01-25T00:00:00Z. Any file modified before this date will not be replicated.",
+            "examples": ["2021-01-01T00:00:00Z"],
+            "format": "date-time",
+            "pattern": "^[0-9]{4}-[0-9]{2}-[0-9]{2}T[0-9]{2}:[0-9]{2}:[0-9]{2}Z$",
+            "order": 5,
+            "type": "string"
           }
         },
-        "config_version": {
-          "title": "Config Version",
-          "default": "0.1",
-          "type": "string"
-        },
-        "bucket": {
-          "title": "Bucket",
-          "description": "Name of the S3 bucket where the file(s) exist.",
-          "order": 0,
-          "type": "string"
-        },
-        "aws_access_key_id": {
-          "title": "AWS Access Key ID",
-          "description": "In order to access private Buckets stored on AWS S3, this connector requires credentials with the proper permissions. If accessing publicly available data, this field is not necessary.",
-          "airbyte_secret": true,
-          "order": 1,
-          "type": "string"
-        },
-        "aws_secret_access_key": {
-          "title": "AWS Secret Access Key",
-          "description": "In order to access private Buckets stored on AWS S3, this connector requires credentials with the proper permissions. If accessing publicly available data, this field is not necessary.",
-          "airbyte_secret": true,
-          "order": 2,
-          "type": "string"
-        },
-        "endpoint": {
-          "title": "Endpoint",
-          "description": "Endpoint to an S3 compatible service. Leave empty to use AWS.",
-          "default": "",
-          "order": 4,
-          "type": "string"
-        }
-      },
-      "required": []
-    }
+        "required": ["bucket"],
+        "order": 11,
+        "description": "Use this to load files from S3 or S3-compatible services"
+      }
+    },
+    "required": ["dataset", "path_pattern", "provider"]
+  },
+  "supportsIncremental": true,
+  "supported_destination_sync_modes": ["overwrite", "append", "append_dedup"]
 }