--- conflicted
+++ resolved
@@ -3,11 +3,7 @@
 build-backend = "poetry.core.masonry.api"
 
 [tool.poetry]
-<<<<<<< HEAD
-version = "5.1.7"
-=======
-version = "5.2.0"
->>>>>>> a6e79164
+version = "5.2.1"
 name = "source-linkedin-ads"
 description = "Source implementation for Linkedin Ads."
 authors = [ "Airbyte <contact@airbyte.io>",]
