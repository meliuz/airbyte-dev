[build-system]
requires = [ "poetry-core>=1.0.0",]
build-backend = "poetry.core.masonry.api"

[tool.poetry]
<<<<<<< HEAD
version = "0.8.0"
=======
version = "0.7.2"
>>>>>>> 02dcdd2e
name = "source-microsoft-sharepoint"
description = "Source implementation for Microsoft SharePoint."
authors = [ "Airbyte <contact@airbyte.io>",]
license = "MIT"
readme = "README.md"
documentation = "https://docs.airbyte.com/integrations/sources/microsoft-sharepoint"
homepage = "https://airbyte.com"
repository = "https://github.com/airbytehq/airbyte"
[[tool.poetry.packages]]
include = "source_microsoft_sharepoint"

[tool.poetry.dependencies]
python = "^3.11,<3.12"
msal = "==1.25.0"
Office365-REST-Python-Client = "==2.5.5"
smart-open = "==6.4.0"
airbyte-cdk = {extras = ["file-based"], version = "^6"}

[tool.poetry.scripts]
source-microsoft-sharepoint = "source_microsoft_sharepoint.run:run"



[tool.poetry.group.dev.dependencies]
pytest-mock = "^3.6.1"
requests-mock = "^1.12.1"
pytest = "^8"
poethepoet = "^0.32.2"


[tool.poe]
include = [
    # Shared tasks definition file(s) can be imported here.
    # Run `poe` or `poe --help` to see the list of available tasks.
    "${POE_GIT_DIR}/poe-tasks/poetry-connector-tasks.toml",
]<|MERGE_RESOLUTION|>--- conflicted
+++ resolved
@@ -3,11 +3,7 @@
 build-backend = "poetry.core.masonry.api"
 
 [tool.poetry]
-<<<<<<< HEAD
-version = "0.8.0"
-=======
 version = "0.7.2"
->>>>>>> 02dcdd2e
 name = "source-microsoft-sharepoint"
 description = "Source implementation for Microsoft SharePoint."
 authors = [ "Airbyte <contact@airbyte.io>",]
