[build-system]
requires = [ "poetry-core>=1.0.0",]
build-backend = "poetry.core.masonry.api"

[tool.poetry]
version = "0.4.0"
name = "source-woocommerce"
description = "Source implementation for Woocommerce."
authors = [ "Airbyte <contact@airbyte.io>",]
license = "MIT"
readme = "README.md"
documentation = "https://docs.airbyte.com/integrations/sources/woocommerce"
homepage = "https://airbyte.com"
repository = "https://github.com/airbytehq/airbyte"
[[tool.poetry.packages]]
include = "source_woocommerce"

[tool.poetry.dependencies]
python = "^3.10,<3.12"
<<<<<<< HEAD
airbyte-cdk = { path = "../../../airbyte-cdk/python", develop = true }
=======
airbyte-cdk = "^4"
>>>>>>> 99a33cb9

[tool.poetry.scripts]
source-woocommerce = "source_woocommerce.run:run"

[tool.poetry.group.dev.dependencies]
requests-mock = "^1.9.3"
pytest = "^6.1"
pytest-mock = "^3.6.1"
freezegun = "^1.1.0"<|MERGE_RESOLUTION|>--- conflicted
+++ resolved
@@ -17,11 +17,7 @@
 
 [tool.poetry.dependencies]
 python = "^3.10,<3.12"
-<<<<<<< HEAD
-airbyte-cdk = { path = "../../../airbyte-cdk/python", develop = true }
-=======
 airbyte-cdk = "^4"
->>>>>>> 99a33cb9
 
 [tool.poetry.scripts]
 source-woocommerce = "source_woocommerce.run:run"
