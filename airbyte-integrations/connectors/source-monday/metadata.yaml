data:
  ab_internal:
    ql: 200
    sl: 200
  allowedHosts:
    hosts:
      - api.monday.com
  connectorBuildOptions:
<<<<<<< HEAD
    baseImage: docker.io/airbyte/source-declarative-manifest:6.10.0@sha256:58722e84dbd06bb2af9250e37d24d1c448e247fc3a84d75ee4407d52771b6f03
  connectorSubtype: api
  connectorType: source
  definitionId: 80a54ea2-9959-4040-aac1-eee42423ec9b
  dockerImageTag: 2.2.0
=======
    baseImage: docker.io/airbyte/python-connector-base:3.0.2@sha256:73697fbe1c0e2ebb8ed58e2268484bb4bfb2cb56b653808e1680cbc50bafef75
  connectorSubtype: api
  connectorType: source
  definitionId: 80a54ea2-9959-4040-aac1-eee42423ec9b
  dockerImageTag: 2.1.13
>>>>>>> 38ad828f
  releases:
    breakingChanges:
      2.0.0:
        message:
          "Source Monday has deprecated API version 2023-07. We have upgraded
          the connector to the latest API version 2024-01. In this new version, the
          Id field has changed from an integer to a string in the streams Boards,
          Items, Tags, Teams, Updates, Users and Workspaces. Please reset affected
          streams."
        upgradeDeadline: "2024-01-15"
        scopedImpact:
          - scopeType: stream
            impactedScopes:
              [
                "boards",
                "items",
                "tags",
                "teams",
                "updates",
                "users",
                "workspaces",
              ]
  dockerRepository: airbyte/source-monday
  documentationUrl: https://docs.airbyte.com/integrations/sources/monday
  githubIssueLabel: source-monday
  icon: monday.svg
  license: MIT
  maxSecondsBetweenMessages: 60
  name: Monday
  remoteRegistries:
    pypi:
      enabled: false
      packageName: airbyte-source-monday
  registryOverrides:
    cloud:
      enabled: true
    oss:
      enabled: true
  releaseStage: generally_available
  supportLevel: certified
  tags:
    - language:manifest-only
    - cdk:low-code
  connectorTestSuitesOptions:
    - suite: liveTests
      testConnections:
        - name: monday_config_oauth_dev_null
          id: 42a1b99a-0ef5-4442-945e-e4291376fb55
        - name: monday_config_dev_null
          id: 4533adbf-ea50-44ae-bafd-62bccad2ddf3
        - name: monday_config_api_token_dev_null
          id: 81b8f4db-d37f-4135-9a55-d62e0a163701
    - suite: unitTests
    - suite: acceptanceTests
      testSecrets:
        - name: SECRET_SOURCE_MONDAY_API_CREDS
          fileName: config_api_token.json
          secretStore:
            type: GSM
            alias: airbyte-connector-testing-secret-store
        - name: SECRET_SOURCE_MONDAY_CREDS
          fileName: config.json
          secretStore:
            type: GSM
            alias: airbyte-connector-testing-secret-store
        - name: SECRET_SOURCE_MONDAY_OAUTH_CREDS
          fileName: config_oauth.json
          secretStore:
            type: GSM
            alias: airbyte-connector-testing-secret-store
metadataSpecVersion: "1.0"<|MERGE_RESOLUTION|>--- conflicted
+++ resolved
@@ -6,19 +6,11 @@
     hosts:
       - api.monday.com
   connectorBuildOptions:
-<<<<<<< HEAD
-    baseImage: docker.io/airbyte/source-declarative-manifest:6.10.0@sha256:58722e84dbd06bb2af9250e37d24d1c448e247fc3a84d75ee4407d52771b6f03
+    baseImage: docker.io/airbyte/source-declarative-manifest:6.36.1@sha256:52ad641b57995fbd43975d64f9a68fac15fcb80687df0f7acc27c4942a3b6bbb
   connectorSubtype: api
   connectorType: source
   definitionId: 80a54ea2-9959-4040-aac1-eee42423ec9b
   dockerImageTag: 2.2.0
-=======
-    baseImage: docker.io/airbyte/python-connector-base:3.0.2@sha256:73697fbe1c0e2ebb8ed58e2268484bb4bfb2cb56b653808e1680cbc50bafef75
-  connectorSubtype: api
-  connectorType: source
-  definitionId: 80a54ea2-9959-4040-aac1-eee42423ec9b
-  dockerImageTag: 2.1.13
->>>>>>> 38ad828f
   releases:
     breakingChanges:
       2.0.0:
