data:
  connectorBuildOptions:
    baseImage: docker.io/airbyte/python-connector-base:1.2.0@sha256:c22a9d97464b69d6ef01898edf3f8612dc11614f05a84984451dde195f337db9
  connectorSubtype: api
  connectorType: source
  definitionId: 7f0455fb-4518-4ec0-b7a3-d808bf8081cc
<<<<<<< HEAD
  dockerImageTag: 1.2.0
=======
  dockerImageTag: 1.1.1
>>>>>>> d7f1a244
  dockerRepository: airbyte/source-orb
  githubIssueLabel: source-orb
  icon: orb.svg
  license: MIT
  name: Orb
  remoteRegistries:
    pypi:
      enabled: true
      packageName: airbyte-source-orb
  registries:
    cloud:
      enabled: true
    oss:
      enabled: true
  releaseStage: alpha
  documentationUrl: https://docs.airbyte.com/integrations/sources/orb
  tags:
    - language:python
    - cdk:python
  ab_internal:
    sl: 100
    ql: 100
  supportLevel: community
metadataSpecVersion: "1.0"<|MERGE_RESOLUTION|>--- conflicted
+++ resolved
@@ -4,11 +4,7 @@
   connectorSubtype: api
   connectorType: source
   definitionId: 7f0455fb-4518-4ec0-b7a3-d808bf8081cc
-<<<<<<< HEAD
-  dockerImageTag: 1.2.0
-=======
   dockerImageTag: 1.1.1
->>>>>>> d7f1a244
   dockerRepository: airbyte/source-orb
   githubIssueLabel: source-orb
   icon: orb.svg
