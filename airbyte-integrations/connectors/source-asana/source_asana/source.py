--- conflicted
+++ resolved
@@ -16,12 +16,9 @@
     Attachments,
     AttachmentsCompact,
     CustomFields,
-<<<<<<< HEAD
     Portfolio, 
     PortfolioMemberships,
-=======
     OrganizationExports,
->>>>>>> 7e4bf436
     Projects,
     Sections,
     SectionsCompact,
