--- conflicted
+++ resolved
@@ -4,12 +4,9 @@
 from typing import Dict, Optional
 
 import freezegun
-import mock
-<<<<<<< HEAD
+
 from airbyte_cdk.models import SyncMode
-=======
 
->>>>>>> fefbb72e
 from airbyte_cdk.test.mock_http import HttpMocker, HttpResponse
 from airbyte_cdk.test.mock_http.response_builder import FieldPath
 
@@ -139,11 +136,5 @@
     def test_given_incremental_sync_when_read_then_state_message_produced_and_state_match_latest_record(self, http_mocker: HttpMocker):
         self._set_up_requests(http_mocker)
         self.mock_response(http_mocker, self.request(), self.response())
-<<<<<<< HEAD
-        output = self.read_from_stream(
-            self.private_token_config(self.ACCESS_TOKEN), self.STREAM_NAME, SyncMode.incremental
-        )
-=======
         output = self.read_from_stream(self.private_token_config(self.ACCESS_TOKEN), self.STREAM_NAME, SyncMode.incremental)
->>>>>>> fefbb72e
         assert len(output.state_messages) == 1