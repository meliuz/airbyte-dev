--- conflicted
+++ resolved
@@ -1,17 +1,10 @@
 data:
   connectorSubtype: file
   connectorType: destination
-<<<<<<< HEAD
-  definitionId: 4816b78f-1489-44c1-9060-4b19d5fa9362
-  dockerImageTag: 1.5.0
-  dockerRepository: airbyte/destination-s3
-  githubIssueLabel: destination-s3
-=======
   definitionId: d6116991-e809-4c7c-ae09-c64712df5b66
   dockerImageTag: 0.2.10
   dockerRepository: airbyte/destination-s3-v2
   githubIssueLabel: destination-s3-v2
->>>>>>> 9f1342f2
   icon: s3.svg
   license: ELv2
   name: S3
