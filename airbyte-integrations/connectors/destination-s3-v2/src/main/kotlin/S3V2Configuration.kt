--- conflicted
+++ resolved
@@ -35,19 +35,11 @@
     override val objectStorageFormatConfiguration: ObjectStorageFormatConfiguration,
     override val objectStorageCompressionConfiguration: ObjectStorageCompressionConfiguration<T>,
 
-<<<<<<< HEAD
-    // Temporary to expose internal config for tuning
-    override val objectStorageUploadConfiguration: ObjectStorageUploadConfiguration,
-    override val recordBatchSizeBytes: Long = 200L * 1024 * 1024,
-    override val maxMessageQueueMemoryUsageRatio: Double = 0.2,
-    override val estimatedRecordMemoryOverheadRatio: Double = 1.1,
-=======
     // Internal configuration
     override val objectStorageUploadConfiguration: ObjectStorageUploadConfiguration =
         ObjectStorageUploadConfiguration(),
     override val recordBatchSizeBytes: Long,
     override val numProcessRecordsWorkers: Int = 2
->>>>>>> 9f1342f2
 ) :
     DestinationConfiguration(),
     AWSAccessKeyConfigurationProvider,
@@ -73,20 +65,7 @@
             objectStoragePathConfiguration = pojo.toObjectStoragePathConfiguration(),
             objectStorageFormatConfiguration = pojo.toObjectStorageFormatConfiguration(),
             objectStorageCompressionConfiguration = pojo.toCompressionConfiguration(),
-<<<<<<< HEAD
-            // Temporary to expose internal config for tuning
-            objectStorageUploadConfiguration =
-                ObjectStorageUploadConfiguration(
-                    pojo.uploadPartSize
-                        ?: ObjectStorageUploadConfiguration.DEFAULT_STREAMING_UPLOAD_PART_SIZE,
-                    pojo.maxConcurrentUploads
-                        ?: ObjectStorageUploadConfiguration.DEFAULT_MAX_NUM_CONCURRENT_UPLOADS
-                ),
-            maxMessageQueueMemoryUsageRatio = pojo.maxMessageQueueMemoryUsageRatio ?: 0.2,
-            estimatedRecordMemoryOverheadRatio = pojo.estimatedRecordMemoryOverheadRatio ?: 1.1
-=======
             recordBatchSizeBytes = recordBatchSizeBytes
->>>>>>> 9f1342f2
         )
     }
 }
