# QuickBooks

This page contains the setup guide and reference information for the QuickBooks Source connector.

## Prerequisites

- [Intuit QuickBooks account](https://quickbooks.intuit.com/global/)
- [Intuit Developer account](https://developer.intuit.com/app/developer/qbo/docs/get-started)
- OAuth2.0 credentials (see [OAuth 2.0 playground](https://developer.intuit.com/app/developer/qbo/docs/develop/authentication-and-authorization/oauth-2.0-playground))
- Realm ID

## Setup guide

### Step 1: Set up QuickBooks

1. Create an [Intuit Developer account](https://developer.intuit.com/app/developer/qbo/docs/get-started)
2. Create an application
3. Obtain credentials. The easiest way to get these credentials is by using Quickbook's [OAuth 2.0 playground](https://developer.intuit.com/app/developer/qbo/docs/develop/authentication-and-authorization/oauth-2.0-playground)

### Step 2: Set up the QuickBooks connector in Airbyte

**For Airbyte Cloud:**

1. [Log into your Airbyte Cloud](https://cloud.airbyte.com/workspaces) account.
2. In the left navigation bar, click **Sources**. In the top-right corner, click **+ new source**.
3. On the source setup page, select **QuickBooks** from the Source type dropdown and enter a name for this connector.
4. **Client ID** - The OAuth2.0 application ID
5. **Client Secret** - The OAuth2.0 application secret
6. **Refresh Token** - Refresh token used to get new access token every time the current one is expired
7. **Access Token** - Access token to perform authenticated API calls with
8. **Token Expiry Date** - DateTime when the access token becomes invalid
9. **Realm ID** - The Labeled [Company ID](https://developer.intuit.com/app/developer/qbo/docs/learn/learn-basic-field-definitions#realm-id) you'd like to replicate data for streams.
10. **Start date** - The date starting from which you'd like to replicate data.
11. **Sandbox** - Turn on if you're going to replicate the data from the sandbox environment.
12. Click **Set up source**.

<!-- /env:cloud -->

<!-- env:oss -->

**For Airbyte Open Source:**

1. **Client ID** - The OAuth2.0 application ID
2. **Client Secret** - The OAuth2.0 application secret
3. **Refresh Token** - Refresh token used to get new access token every time the current one is expired
4. **Access Token** - Access token to perform authenticated API calls with
5. **Token Expiry Date** - DateTime when the access token becomes invalid
6. **Realm ID** - The Labeled [Company ID](https://developer.intuit.com/app/developer/qbo/docs/learn/learn-basic-field-definitions#realm-id) you'd like to replicate data for streams.
7. **Start date** - The date starting from which you'd like to replicate data.
8. **Sandbox** - Turn on if you're going to replicate the data from the sandbox environment.
<!-- /env:oss -->

## Supported sync modes

The Quickbooks Source connector supports the following [ sync modes](https://docs.airbyte.com/cloud/core-concepts#connection-sync-modes):

- [Full Refresh - Overwrite](https://docs.airbyte.com/understanding-airbyte/connections/full-refresh-overwrite/)
- [Full Refresh - Append](https://docs.airbyte.com/understanding-airbyte/connections/full-refresh-append)
- [Incremental - Append](https://docs.airbyte.com/understanding-airbyte/connections/incremental-append)
- [Incremental - Append + Deduped](https://docs.airbyte.com/understanding-airbyte/connections/incremental-append-deduped)

## Supported Streams

This Source is capable of syncing the following [Streams](https://developer.intuit.com/app/developer/qbo/docs/api/accounting/most-commonly-used/account):

- [Accounts](https://developer.intuit.com/app/developer/qbo/docs/api/accounting/all-entities/account)
- [BillPayments](https://developer.intuit.com/app/developer/qbo/docs/api/accounting/all-entities/billpayment)
- [Budgets](https://developer.intuit.com/app/developer/qbo/docs/api/accounting/all-entities/budget)
- [Bills](https://developer.intuit.com/app/developer/qbo/docs/api/accounting/all-entities/bill)
- [Classes](https://developer.intuit.com/app/developer/qbo/docs/api/accounting/all-entities/class)
- [CreditMemos](https://developer.intuit.com/app/developer/qbo/docs/api/accounting/all-entities/creditmemo)
- [Customers](https://developer.intuit.com/app/developer/qbo/docs/api/accounting/all-entities/customer)
- [Departments](https://developer.intuit.com/app/developer/qbo/docs/api/accounting/all-entities/department)
- [Deposits](https://developer.intuit.com/app/developer/qbo/docs/api/accounting/all-entities/deposit)
- [Employees](https://developer.intuit.com/app/developer/qbo/docs/api/accounting/all-entities/employee)
- [Estimates](https://developer.intuit.com/app/developer/qbo/docs/api/accounting/all-entities/estimate)
- [Invoices](https://developer.intuit.com/app/developer/qbo/docs/api/accounting/all-entities/invoice)
- [Items](https://developer.intuit.com/app/developer/qbo/docs/api/accounting/all-entities/item)
- [JournalEntries](https://developer.intuit.com/app/developer/qbo/docs/api/accounting/all-entities/journalentry)
- [Payments](https://developer.intuit.com/app/developer/qbo/docs/api/accounting/all-entities/payment)
- [PaymentMethods](https://developer.intuit.com/app/developer/qbo/docs/api/accounting/all-entities/paymentmethod)
- [Purchases](https://developer.intuit.com/app/developer/qbo/docs/api/accounting/all-entities/purchase)
- [PurchaseOrders](https://developer.intuit.com/app/developer/qbo/docs/api/accounting/all-entities/purchaseorder)
- [RefundReceipts](https://developer.intuit.com/app/developer/qbo/docs/api/accounting/all-entities/refundreceipt)
- [SalesReceipts](https://developer.intuit.com/app/developer/qbo/docs/api/accounting/all-entities/salesreceipt)
- [TaxAgencies](https://developer.intuit.com/app/developer/qbo/docs/api/accounting/all-entities/taxagency)
- [TaxCodes](https://developer.intuit.com/app/developer/qbo/docs/api/accounting/all-entities/taxcode)
- [TaxRates](https://developer.intuit.com/app/developer/qbo/docs/api/accounting/all-entities/taxrate)
- [Terms](https://developer.intuit.com/app/developer/qbo/docs/api/accounting/all-entities/term)
- [TimeActivities](https://developer.intuit.com/app/developer/qbo/docs/api/accounting/all-entities/timeactivity)
- [Transfers](https://developer.intuit.com/app/developer/qbo/docs/api/accounting/all-entities/transfer)
- [VendorCredits](https://developer.intuit.com/app/developer/qbo/docs/api/accounting/all-entities/vendorcredit)
- [Vendors](https://developer.intuit.com/app/developer/qbo/docs/api/accounting/all-entities/vendor)

## Data type map

| Integration Type | Airbyte Type | Notes |
| :--------------- | :----------- | :---- |
| `string`         | `string`     |       |
| `number`         | `number`     |       |
| `array`          | `array`      |       |
| `object`         | `object`     |       |

## Changelog

<details>
  <summary>Expand to review</summary>

| Version     | Date       | Pull Request                                             | Subject                                                            |
|:------------|:-----------|:---------------------------------------------------------| :----------------------------------------------------------------- |
<<<<<<< HEAD
| 4.1.0 | 2025-03-08 | [00000](https://github.com/airbytehq/airbyte/pull/00000) | Migrate to manifest-only |
=======
| 4.0.4 | 2025-03-08 | [55527](https://github.com/airbytehq/airbyte/pull/55527) | Update dependencies |
>>>>>>> dc28f8df
| 4.0.3 | 2025-03-01 | [55075](https://github.com/airbytehq/airbyte/pull/55075) | Update dependencies |
| 4.0.2 | 2025-02-23 | [54573](https://github.com/airbytehq/airbyte/pull/54573) | Update dependencies |
| 4.0.1 | 2025-02-15 | [46789](https://github.com/airbytehq/airbyte/pull/46789) | Update dependencies |
| 4.0.0 | 2025-01-18 | [51615](https://github.com/airbytehq/airbyte/pull/51615) | Remove nested credentials object from config to enable overwriting of new refresh token in config |
| 3.0.26 | 2024-11-01 | [48089](https://github.com/airbytehq/airbyte/pull/48089) | Promoting release candidate 3.0.26-rc.1 to a main version. |
| 3.0.26-rc.1 | 2024-09-10 | [44560](https://github.com/airbytehq/airbyte/pull/44560) | Replace Custom Components with Airbyte CDK features                |
| 3.0.25      | 2024-10-05 | [46424](https://github.com/airbytehq/airbyte/pull/46424) | Update dependencies                                                |
| 3.0.24      | 2024-09-28 | [46142](https://github.com/airbytehq/airbyte/pull/46142) | Update dependencies                                                |
| 3.0.23      | 2024-09-21 | [45727](https://github.com/airbytehq/airbyte/pull/45727) | Update dependencies                                                |
| 3.0.22      | 2024-09-14 | [45517](https://github.com/airbytehq/airbyte/pull/45517) | Update dependencies                                                |
| 3.0.21      | 2024-09-07 | [45231](https://github.com/airbytehq/airbyte/pull/45231) | Update dependencies                                                |
| 3.0.20      | 2024-08-31 | [44961](https://github.com/airbytehq/airbyte/pull/44961) | Update dependencies                                                |
| 3.0.19      | 2024-08-24 | [44713](https://github.com/airbytehq/airbyte/pull/44713) | Update dependencies                                                |
| 3.0.18      | 2024-08-17 | [44282](https://github.com/airbytehq/airbyte/pull/44282) | Update dependencies                                                |
| 3.0.17      | 2024-08-12 | [43829](https://github.com/airbytehq/airbyte/pull/43829) | Update dependencies                                                |
| 3.0.16      | 2024-08-10 | [43563](https://github.com/airbytehq/airbyte/pull/43563) | Update dependencies                                                |
| 3.0.15      | 2024-08-03 | [43052](https://github.com/airbytehq/airbyte/pull/43052) | Update dependencies                                                |
| 3.0.14      | 2024-07-27 | [42666](https://github.com/airbytehq/airbyte/pull/42666) | Update dependencies                                                |
| 3.0.13      | 2024-07-20 | [42358](https://github.com/airbytehq/airbyte/pull/42358) | Update dependencies                                                |
| 3.0.12      | 2024-07-13 | [41745](https://github.com/airbytehq/airbyte/pull/41745) | Update dependencies                                                |
| 3.0.11      | 2024-07-10 | [41414](https://github.com/airbytehq/airbyte/pull/41414) | Update dependencies                                                |
| 3.0.10      | 2024-07-10 | [41325](https://github.com/airbytehq/airbyte/pull/41325) | Update dependencies                                                |
| 3.0.9       | 2024-07-09 | [40660](https://github.com/airbytehq/airbyte/pull/40660) | Fix configured catalog, inline schemas                             |
| 3.0.8       | 2024-07-06 | [40885](https://github.com/airbytehq/airbyte/pull/40885) | Update dependencies                                                |
| 3.0.7       | 2024-06-25 | [40355](https://github.com/airbytehq/airbyte/pull/40355) | Update dependencies                                                |
| 3.0.6       | 2024-06-22 | [39955](https://github.com/airbytehq/airbyte/pull/39955) | Update dependencies                                                |
| 3.0.5       | 2024-06-06 | [39285](https://github.com/airbytehq/airbyte/pull/39285) | [autopull] Upgrade base image to v1.2.2                            |
| 3.0.4       | 2024-05-21 | [38518](https://github.com/airbytehq/airbyte/pull/38518) | [autopull] base image + poetry + up_to_date                        |
| `3.0.3`     | 2024-03-22 | [36389](https://github.com/airbytehq/airbyte/pull/36389) | Add refresh token updater and add missing properties to streams    |
| `3.0.2`     | 2024-02-20 | [32236](https://github.com/airbytehq/airbyte/pull/32236) | Small typo in spec correction                                      |
| `3.0.1`     | 2023-11-06 | [32236](https://github.com/airbytehq/airbyte/pull/32236) | Upgrade to `airbyte-cdk>=0.52.10` to resolve refresh token issues  |
| `3.0.0`     | 2023-09-26 | [30770](https://github.com/airbytehq/airbyte/pull/30770) | Update schema to use `number` instead of `integer`                 |
| `2.0.5`     | 2023-09-26 | [30766](https://github.com/airbytehq/airbyte/pull/30766) | Fix improperly named keyword argument                              |
| `2.0.4`     | 2023-06-28 | [27803](https://github.com/airbytehq/airbyte/pull/27803) | Update following state breaking changes                            |
| `2.0.3`     | 2023-06-08 | [27148](https://github.com/airbytehq/airbyte/pull/27148) | Update description and example values of a Start Date in spec.json |
| `2.0.2`     | 2023-06-07 | [26722](https://github.com/airbytehq/airbyte/pull/27053) | Update CDK version and adjust authenticator configuration          |
| `2.0.1`     | 2023-05-28 | [26722](https://github.com/airbytehq/airbyte/pull/26722) | Change datatype for undisclosed amount field in payments           |
| `2.0.0`     | 2023-04-11 | [25045](https://github.com/airbytehq/airbyte/pull/25045) | Fix datetime format, disable OAuth button in cloud                 |
| `1.0.0`     | 2023-03-20 | [24324](https://github.com/airbytehq/airbyte/pull/24324) | Migrate to Low-Code                                                |
| `0.1.5`     | 2022-02-17 | [10346](https://github.com/airbytehq/airbyte/pull/10346) | Update label `Quickbooks` -> `QuickBooks`                          |
| `0.1.4`     | 2021-12-20 | [8960](https://github.com/airbytehq/airbyte/pull/8960)   | Update connector fields title/description                          |
| `0.1.3`     | 2021-08-10 | [4986](https://github.com/airbytehq/airbyte/pull/4986)   | Using number data type for decimal fields instead string           |
| `0.1.2`     | 2021-07-06 | [4539](https://github.com/airbytehq/airbyte/pull/4539)   | Add `AIRBYTE_ENTRYPOINT` for Kubernetes support                    |

</details><|MERGE_RESOLUTION|>--- conflicted
+++ resolved
@@ -108,11 +108,8 @@
 
 | Version     | Date       | Pull Request                                             | Subject                                                            |
 |:------------|:-----------|:---------------------------------------------------------| :----------------------------------------------------------------- |
-<<<<<<< HEAD
-| 4.1.0 | 2025-03-08 | [00000](https://github.com/airbytehq/airbyte/pull/00000) | Migrate to manifest-only |
-=======
+| 4.1.0 | 2025-03-10 | [55263](https://github.com/airbytehq/airbyte/pull/55263) | Migrate to manifest-only |
 | 4.0.4 | 2025-03-08 | [55527](https://github.com/airbytehq/airbyte/pull/55527) | Update dependencies |
->>>>>>> dc28f8df
 | 4.0.3 | 2025-03-01 | [55075](https://github.com/airbytehq/airbyte/pull/55075) | Update dependencies |
 | 4.0.2 | 2025-02-23 | [54573](https://github.com/airbytehq/airbyte/pull/54573) | Update dependencies |
 | 4.0.1 | 2025-02-15 | [46789](https://github.com/airbytehq/airbyte/pull/46789) | Update dependencies |
