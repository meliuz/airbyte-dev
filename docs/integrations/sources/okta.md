--- conflicted
+++ resolved
@@ -86,9 +86,7 @@
 
 | Version | Date       | Pull Request                                             | Subject                                                                        |
 |:--------|:-----------|:---------------------------------------------------------|:-------------------------------------------------------------------------------|
-<<<<<<< HEAD
-| 1.0.0 | 2024-12-01 | [48751](https://github.com/airbytehq/airbyte/pull/48751) | Update Specification to Make 'Domain' Mandatory |
-=======
+| 1.0.0 | 2025-01-30 | [48751](https://github.com/airbytehq/airbyte/pull/48751) | Update Specification to Make 'Domain' Mandatory |
 | 0.3.18 | 2025-01-18 | [51920](https://github.com/airbytehq/airbyte/pull/51920) | Update dependencies |
 | 0.3.17 | 2025-01-11 | [51170](https://github.com/airbytehq/airbyte/pull/51170) | Update dependencies |
 | 0.3.16 | 2025-01-04 | [50899](https://github.com/airbytehq/airbyte/pull/50899) | Update dependencies |
@@ -96,7 +94,6 @@
 | 0.3.14 | 2024-12-21 | [50073](https://github.com/airbytehq/airbyte/pull/50073) | Update dependencies |
 | 0.3.13 | 2024-12-14 | [49264](https://github.com/airbytehq/airbyte/pull/49264) | Starting with this version, the Docker image is now rootless. Please note that this and future versions will not be compatible with Airbyte versions earlier than 0.64 |
 | 0.3.12 | 2024-12-12 | [49145](https://github.com/airbytehq/airbyte/pull/49145) | Update dependencies |
->>>>>>> 1f40c82e
 | 0.3.11 | 2024-11-04 | [47900](https://github.com/airbytehq/airbyte/pull/47900) | Update dependencies |
 | 0.3.10 | 2024-10-28 | [47058](https://github.com/airbytehq/airbyte/pull/47058) | Update dependencies |
 | 0.3.9 | 2024-10-12 | [46804](https://github.com/airbytehq/airbyte/pull/46804) | Update dependencies |
