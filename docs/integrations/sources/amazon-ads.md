# Amazon Ads

<HideInUI>

This page contains the setup guide and reference information for the [Amazon Ads](https://advertising.amazon.com) source connector.

</HideInUI>

## Prerequisites

- Client ID
- Client Secret
- Refresh Token
- Region
- Start Date (Optional)
- Profile IDs (Optional)
- Marketplace IDs (Optional)

## Setup guide

### Step 1: Set up Amazon Ads

Create an [Amazon user](https://www.amazon.com) with access to an [Amazon Ads account](https://advertising.amazon.com).

<!-- env:oss -->

**For Airbyte Open Source:**
To use the [Amazon Ads API](https://advertising.amazon.com/API/docs/en-us), you must first complete the [onboarding process](https://advertising.amazon.com/API/docs/en-us/setting-up/overview). The onboarding process has several steps and may take several days to complete. After completing all steps you will have to get the Amazon client application's `Client ID`, `Client Secret` and `Refresh Token`.

<!-- /env:oss -->

### Step 2: Set up the Amazon Ads connector in Airbyte

<!-- env:cloud -->

#### For Airbyte Cloud:

1. [Log into your Airbyte Cloud](https://cloud.airbyte.com/workspaces) account.
2. Click Sources and then click + New source.
3. On the Set up the source page, select Amazon Ads from the Source type dropdown.
4. Enter a name for the Amazon Ads connector.
5. Click **Authenticate your Amazon Ads account**.
6. Log in and Authorize to the Amazon account.
7. Select **Region** to pull data from **North America (NA)**, **Europe (EU)**, **Far East (FE)**. See [docs](https://advertising.amazon.com/API/docs/en-us/info/api-overview#api-endpoints) for more details.
8. **Start Date (Optional)** is used for generating reports starting from the specified start date. This should be in YYYY-MM-DD format and not more than 60 days in the past. If a date is not specified, today's date is used. The date is treated in the timezone of the processed profile.
9. **Profile IDs (Optional)** you want to fetch data for. The Amazon Ads source connector supports only profiles with seller and vendor type, profiles with agency type will be ignored. See [docs](https://advertising.amazon.com/API/docs/en-us/concepts/authorization/profiles) for more details.
10. **Marketplace IDs (Optional)** you want to fetch data for. _Note: If Profile IDs are also selected, profiles will be selected if they match the Profile ID **OR** the Marketplace ID._
11. Click **Set up source**.
<!-- /env:cloud -->

<!-- env:oss -->

#### For Airbyte Open Source:

1. Navigate to the Airbyte Open Source dashboard.
2. Set the name for your source. 
3. **Client ID** of your Amazon Ads developer application. See [onboarding process](https://advertising.amazon.com/API/docs/en-us/setting-up/overview) for more details.
4. **Client Secret** of your Amazon Ads developer application. See [onboarding process](https://advertising.amazon.com/API/docs/en-us/setting-up/overview) for more details.
5. **Refresh Token**. See [onboarding process](https://advertising.amazon.com/API/docs/en-us/setting-up/overview) for more details.
6. Select **Region** to pull data from **North America (NA)**, **Europe (EU)**, **Far East (FE)**. See [docs](https://advertising.amazon.com/API/docs/en-us/info/api-overview#api-endpoints) for more details.
7. **Start Date (Optional)** is used for generating reports starting from the specified start date. This should be in YYYY-MM-DD format and not more than 60 days in the past. If a date is not specified, today's date is used. The date is treated in the timezone of the processed profile.
8. **Profile IDs (Optional)** you want to fetch data for. The Amazon Ads source connector supports only profiles with seller and vendor type, profiles with agency type will be ignored. See [docs](https://advertising.amazon.com/API/docs/en-us/concepts/authorization/profiles) for more details.
9. **Marketplace IDs (Optional)** you want to fetch data for. _Note: If Profile IDs are also selected, profiles will be selected if they match the Profile ID **OR** the Marketplace ID._
10. Click **Set up source**.
<!-- /env:cloud -->

<!-- env:oss -->

**For Airbyte Open Source:**

1. **Client ID** of your Amazon Ads developer application. See [onboarding process](https://advertising.amazon.com/API/docs/en-us/setting-up/overview) for more details.
2. **Client Secret** of your Amazon Ads developer application. See [onboarding process](https://advertising.amazon.com/API/docs/en-us/setting-up/overview) for more details.
3. **Refresh Token**. See [onboarding process](https://advertising.amazon.com/API/docs/en-us/setting-up/overview) for more details.
4. Select **Region** to pull data from **North America (NA)**, **Europe (EU)**, **Far East (FE)**. See [docs](https://advertising.amazon.com/API/docs/en-us/info/api-overview#api-endpoints) for more details.
5. **Start Date (Optional)** is used for generating reports starting from the specified start date. This should be in YYYY-MM-DD format and not more than 60 days in the past. If a date is not specified, today's date is used. The date is treated in the timezone of the processed profile.
6. **Profile IDs (Optional)** you want to fetch data for. The Amazon Ads source connector supports only profiles with seller and vendor type, profiles with agency type will be ignored. See [docs](https://advertising.amazon.com/API/docs/en-us/concepts/authorization/profiles) for more details.
7. **Marketplace IDs (Optional)** you want to fetch data for. _Note: If Profile IDs are also selected, profiles will be selected if they match the Profile ID **OR** the Marketplace ID._
<!-- /env:oss -->

:::note
The Amazon Ads source connector uses Sponsored Products, Sponsored Brands, and Sponsored Display APIs which are not compatible with agency account type. See [docs](https://advertising.amazon.com/API/docs/en-us/concepts/authorization/profiles) for more details.
If you have only agency profile, please use accounts associated with the profile of seller/vendor type.
:::

## Supported sync modes

The Amazon Ads source connector supports the following [sync modes](https://docs.airbyte.com/cloud/core-concepts/#connection-sync-modes):

- Full Refresh
- Incremental

## Supported Streams

This source is capable of syncing the following streams:

- [Profiles](https://advertising.amazon.com/API/docs/en-us/reference/2/profiles#/Profiles)
- [Portfolios](https://advertising.amazon.com/API/docs/en-us/reference/2/portfolios#/Portfolios%20extended)
- [Sponsored Brands Campaigns](https://advertising.amazon.com/API/docs/en-us/sponsored-brands/3-0/openapi#/Campaigns)
- [Sponsored Brands Ad groups](https://advertising.amazon.com/API/docs/en-us/sponsored-brands/3-0/openapi#/Ad%20groups)
- [Sponsored Brands Keywords](https://advertising.amazon.com/API/docs/en-us/sponsored-brands/3-0/openapi#/Keywords)
- [Sponsored Display Campaigns](https://advertising.amazon.com/API/docs/en-us/sponsored-display/3-0/openapi#/Campaigns)
- [Sponsored Display Ad groups](https://advertising.amazon.com/API/docs/en-us/sponsored-display/3-0/openapi#/Ad%20groups)
- [Sponsored Display Product Ads](https://advertising.amazon.com/API/docs/en-us/sponsored-display/3-0/openapi#/Product%20ads)
- [Sponsored Display Targetings](https://advertising.amazon.com/API/docs/en-us/sponsored-display/3-0/openapi#/Targeting)
- [Sponsored Display Creatives](https://advertising.amazon.com/API/docs/en-us/sponsored-display/3-0/openapi#/Creatives)
- [Sponsored Display Budget Rules](https://advertising.amazon.com/API/docs/en-us/sponsored-display/3-0/openapi/prod#/BudgetRules/GetSDBudgetRulesForAdvertiser)
- [Sponsored Products Campaigns](https://advertising.amazon.com/API/docs/en-us/sponsored-display/3-0/openapi#/Campaigns)
- [Sponsored Products Ad groups](https://advertising.amazon.com/API/docs/en-us/sponsored-products/2-0/openapi#/Ad%20groups)
- [Sponsored Products Ad Group Bid Recommendations](https://advertising.amazon.com/API/docs/en-us/sponsored-products/2-0/openapi#/Bid%20recommendations/getAdGroupBidRecommendations)
- [Sponsored Products Ad Group Suggested Keywords](https://advertising.amazon.com/API/docs/en-us/sponsored-products/2-0/openapi#/Suggested%20keywords)
- [Sponsored Products Keywords](https://advertising.amazon.com/API/docs/en-us/sponsored-products/2-0/openapi#/Keywords)
- [Sponsored Products Negative keywords](https://advertising.amazon.com/API/docs/en-us/sponsored-products/2-0/openapi#/Negative%20keywords)
- [Sponsored Products Campaign Negative keywords](https://advertising.amazon.com/API/docs/en-us/sponsored-products/2-0/openapi#/Negative%20keywords)
- [Sponsored Products Ads](https://advertising.amazon.com/API/docs/en-us/sponsored-products/2-0/openapi#/Product%20ads)
- [Sponsored Products Targetings](https://advertising.amazon.com/API/docs/en-us/sponsored-products/2-0/openapi#/Product%20targeting)
- [Brands Reports](https://advertising.amazon.com/API/docs/en-us/reference/sponsored-brands/2/reports)
- [Brand Video Reports](https://advertising.amazon.com/API/docs/en-us/reference/sponsored-brands/2/reports)
- [Display Reports](https://advertising.amazon.com/API/docs/en-us/guides/reporting/v3/report-types/overview)
- [Products Reports](https://advertising.amazon.com/API/docs/en-us/sponsored-products/2-0/openapi#/Reports)
- [Attribution Reports](https://advertising.amazon.com/API/docs/en-us/amazon-attribution-prod-3p/#/)

:::note
As of connector version 5.0.0, the `Sponsored Products Ad Group Bid Recommendations` stream provides bid recommendations and impact metrics for an existing automatic targeting ad group. The stream returns bid recommendations for match types `CLOSE_MATCH`, `LOOSE_MATCH`, `SUBSTITUTES`, and `COMPLEMENTS` per theme. For more detail on theme-based bid recommendations, review Amazon's [Theme-base bid suggestions - Quick-start guide](https://advertising.amazon.com/API/docs/en-us/guides/sponsored-products/bid-suggestions/theme-based-bid-suggestions-quickstart-guide).
:::

## Connector-specific features and highlights

All the reports are generated relative to the target profile's timezone.

Campaign reports may sometimes have no data or may not be presenting in records. This can occur when there are no clicks or views associated with the campaigns on the requested day - [details](https://advertising.amazon.com/API/docs/en-us/guides/reporting/v2/faq#why-is-my-report-empty).

Report data synchronization only covers the last 60 days - [details](https://advertising.amazon.com/API/docs/en-us/reference/1/reports#parameters).

:::note
The 'Reports' stream(s) by default will have `timeUnit` set to `SUMMARY`. If you would like more granularity, use the `_daily` versions of the report streams, which have
 `timeUnit` set to `DAILY`. More info about this can be found [here](https://advertising.amazon.com/API/docs/en-us/guides/reporting/v3/get-started#timeunit-and-supported-columns).
:::
## Performance considerations

Information about expected report generation waiting time can be found [here](https://advertising.amazon.com/API/docs/en-us/get-started/developer-notes).

### Data type map

| Integration Type         | Airbyte Type |
|:-------------------------|:-------------|
| `string`                 | `string`     |
| `int`, `float`, `number` | `number`     |
| `date`                   | `date`       |
| `datetime`               | `datetime`   |
| `array`                  | `array`      |
| `object`                 | `object`     |

## Changelog

<details>
  <summary>Expand to review</summary>

| Version | Date       | Pull Request                                             | Subject                                                                                                                                                                |
|:--------|:-----------|:---------------------------------------------------------|:-----------------------------------------------------------------------------------------------------------------------------------------------------------------------|
<<<<<<< HEAD
| 7.1.2 | 2025-05-06 | [55217](https://github.com/airbytehq/airbyte/pull/55217) | Add `daily` versions of `reports` streams |
=======
| 7.1.3 | 2025-03-08 | [55352](https://github.com/airbytehq/airbyte/pull/55352) | Update dependencies |
| 7.1.2 | 2025-02-24 | [53692](https://github.com/airbytehq/airbyte/pull/53692) | Added handling 401 error for Polling Requester |
>>>>>>> 02dcdd2e
| 7.1.1 | 2025-03-01 | [54895](https://github.com/airbytehq/airbyte/pull/54895) | Update dependencies |
| 7.1.0 | 2025-02-24 | [53692](https://github.com/airbytehq/airbyte/pull/53692) | Migrate stream `Portfolios` to Portfolios API v3 |
| 7.0.1 | 2025-02-22 | [52918](https://github.com/airbytehq/airbyte/pull/52918) | Update dependencies |
| 7.0.0 | 2025-02-06 | [48449](https://github.com/airbytehq/airbyte/pull/48449) | Migrate *-report streams to low-code |
| 6.2.7 | 2025-01-25 | [52210](https://github.com/airbytehq/airbyte/pull/52210) | Update dependencies |
| 6.2.6 | 2025-01-18 | [51722](https://github.com/airbytehq/airbyte/pull/51722) | Update dependencies |
| 6.2.5 | 2025-01-11 | [51239](https://github.com/airbytehq/airbyte/pull/51239) | Update dependencies |
| 6.2.4 | 2025-01-04 | [50902](https://github.com/airbytehq/airbyte/pull/50902) | Update dependencies |
| 6.2.3 | 2024-12-28 | [50478](https://github.com/airbytehq/airbyte/pull/50478) | Update dependencies |
| 6.2.2 | 2024-12-21 | [50202](https://github.com/airbytehq/airbyte/pull/50202) | Update dependencies |
| 6.2.1 | 2024-12-14 | [48229](https://github.com/airbytehq/airbyte/pull/48229) | Starting with this version, the Docker image is now rootless. Please note that this and future versions will not be compatible with Airbyte versions earlier than 0.64 |
| 6.2.0 | 2024-11-12 | [48116](https://github.com/airbytehq/airbyte/pull/48116) | Migrate REST streams to low-code |
| 6.1.4 | 2024-11-12 | [48471](https://github.com/airbytehq/airbyte/pull/48471) | Bumped automatically in the pull request, please see PR description |
| 6.1.3 | 2024-11-05 | [48343](https://github.com/airbytehq/airbyte/pull/48343) | Set is_resumable only for FullRefresh streams |
| 6.1.2 | 2024-11-04 | [48138](https://github.com/airbytehq/airbyte/pull/48138) | Add error message for TooManyRequests exception |
| 6.1.1 | 2024-11-04 | [48128](https://github.com/airbytehq/airbyte/pull/48128) | Fix date parse in report streams |
| 6.1.0 | 2024-11-01 | [47940](https://github.com/airbytehq/airbyte/pull/47940) | Bump CDK to ^5 |
| 6.0.0 | 2024-10-28 | [47366](https://github.com/airbytehq/airbyte/pull/47366) | Migrate stream `SponsoredDisplayReportStream` to Amazon Ads Reports v3 |
| 5.0.20 | 2024-10-29 | [47032](https://github.com/airbytehq/airbyte/pull/47032) | Update dependencies |
| 5.0.19 | 2024-10-12 | [46860](https://github.com/airbytehq/airbyte/pull/46860) | Update dependencies |
| 5.0.18 | 2024-10-05 | [46451](https://github.com/airbytehq/airbyte/pull/46451) | Update dependencies |
| 5.0.17 | 2024-09-28 | [45794](https://github.com/airbytehq/airbyte/pull/45794) | Update dependencies |
| 5.0.16 | 2024-09-14 | [45548](https://github.com/airbytehq/airbyte/pull/45548) | Update dependencies |
| 5.0.15 | 2024-09-07 | [45308](https://github.com/airbytehq/airbyte/pull/45308) | Update dependencies |
| 5.0.14 | 2024-08-31 | [45051](https://github.com/airbytehq/airbyte/pull/45051) | Update dependencies |
| 5.0.13 | 2024-08-24 | [44648](https://github.com/airbytehq/airbyte/pull/44648) | Update dependencies |
| 5.0.12 | 2024-08-17 | [43845](https://github.com/airbytehq/airbyte/pull/43845) | Update dependencies |
| 5.0.11 | 2024-08-12 | [43354](https://github.com/airbytehq/airbyte/pull/43354) | Fix download request for `sponsored_products_report_stream` |
| 5.0.10 | 2024-08-10 | [42162](https://github.com/airbytehq/airbyte/pull/42162) | Update dependencies |
| 5.0.9 | 2024-07-13 | [41876](https://github.com/airbytehq/airbyte/pull/41876) | Update dependencies |
| 5.0.8 | 2024-07-10 | [41487](https://github.com/airbytehq/airbyte/pull/41487) | Update dependencies |
| 5.0.7 | 2024-07-09 | [41143](https://github.com/airbytehq/airbyte/pull/41143) | Update dependencies |
| 5.0.6 | 2024-07-06 | [40798](https://github.com/airbytehq/airbyte/pull/40798) | Update dependencies |
| 5.0.5 | 2024-06-25 | [40403](https://github.com/airbytehq/airbyte/pull/40403) | Update dependencies |
| 5.0.4 | 2024-06-21 | [39926](https://github.com/airbytehq/airbyte/pull/39926) | Update dependencies |
| 5.0.3 | 2024-06-04 | [38962](https://github.com/airbytehq/airbyte/pull/38962) | [autopull] Upgrade base image to v1.2.1 |
| 5.0.2 | 2024-05-29 | [38737](https://github.com/airbytehq/airbyte/pull/38737) | Update authenticator to `requests_native_auth` package |
| 5.0.1 | 2024-04-29 | [37655](https://github.com/airbytehq/airbyte/pull/37655) | Update error messages and spec with info about `agency` profile type. |
| 5.0.0 | 2024-03-22 | [36169](https://github.com/airbytehq/airbyte/pull/36169) | Update `SponsoredBrand` and `SponsoredProduct` streams due to API endpoint deprecation |
| 4.1.0 | 2024-03-19 | [36267](https://github.com/airbytehq/airbyte/pull/36267) | Pin airbyte-cdk version to `^0` |
| 4.0.4 | 2024-02-23 | [35481](https://github.com/airbytehq/airbyte/pull/35481) | Migrate source to `YamlDeclarativeSource` with custom `check_connection` |
| 4.0.3 | 2024-02-12 | [35180](https://github.com/airbytehq/airbyte/pull/35180) | Manage dependencies with Poetry |
| 4.0.2 | 2024-02-08 | [35013](https://github.com/airbytehq/airbyte/pull/35013) | Add missing field to `sponsored_display_budget_rules` stream |
| 4.0.1 | 2023-12-28 | [33833](https://github.com/airbytehq/airbyte/pull/33833) | Updated oauth spec to put region, so we can choose oauth consent url based on it |
| 4.0.0 | 2023-12-28 | [33817](https://github.com/airbytehq/airbyte/pull/33817) | Fix schema for streams: `SponsoredBrandsAdGroups` and `SponsoredBrandsKeywords` |
| 3.4.2 | 2023-12-12 | [33361](https://github.com/airbytehq/airbyte/pull/33361) | Fix unexpected crash when handling error messages which don't have `requestId` field |
| 3.4.1 | 2023-10-19 | [31599](https://github.com/airbytehq/airbyte/pull/31599) | Base image migration: remove Dockerfile and use the python-connector-base image |
| 3.4.0   | 2023-06-09 | [25913](https://github.com/airbytehq/airbyte/pull/26203) | Add Stream `DisplayCreatives`                                                                                                                                          |
| 3.3.0   | 2023-09-22 | [30679](https://github.com/airbytehq/airbyte/pull/30679) | Fix unexpected column for `SponsoredProductCampaigns` and `SponsoredBrandsKeywords`                                                                                    |
| 3.2.0   | 2023-09-18 | [30517](https://github.com/airbytehq/airbyte/pull/30517) | Add suggested streams; fix unexpected column issue                                                                                                                     |
| 3.1.2   | 2023-08-16 | [29233](https://github.com/airbytehq/airbyte/pull/29233) | Add filter for Marketplace IDs                                                                                                                                         |
| 3.1.1   | 2023-08-28 | [29900](https://github.com/airbytehq/airbyte/pull/29900) | Add 404 handling for no associated with bid ad groups                                                                                                                  |
| 3.1.0   | 2023-08-08 | [29212](https://github.com/airbytehq/airbyte/pull/29212) | Add `T00030` tactic support for `sponsored_display_report_stream`                                                                                                      |
| 3.0.0   | 2023-07-24 | [27868](https://github.com/airbytehq/airbyte/pull/27868) | Fix attribution report stream schemas                                                                                                                                  |
| 2.3.1   | 2023-07-11 | [28155](https://github.com/airbytehq/airbyte/pull/28155) | Bugfix: validation error when record values are missing                                                                                                                |
| 2.3.0   | 2023-07-06 | [28002](https://github.com/airbytehq/airbyte/pull/28002) | Add sponsored_product_ad_group_suggested_keywords, sponsored_product_ad_group_bid_recommendations streams                                                              |
| 2.2.0   | 2023-07-05 | [27607](https://github.com/airbytehq/airbyte/pull/27607) | Add stream for sponsored brands v3 purchased product reports                                                                                                           |
| 2.1.0   | 2023-06-19 | [25412](https://github.com/airbytehq/airbyte/pull/25412) | Add sponsored_product_campaign_negative_keywords, sponsored_display_budget_rules streams                                                                               |
| 2.0.0   | 2023-05-31 | [25874](https://github.com/airbytehq/airbyte/pull/25874) | Type `portfolioId` as integer                                                                                                                                          |
| 1.1.0   | 2023-04-22 | [25412](https://github.com/airbytehq/airbyte/pull/25412) | Add missing reporting metrics                                                                                                                                          |
| 1.0.6   | 2023-05-09 | [25913](https://github.com/airbytehq/airbyte/pull/25913) | Small schema fixes                                                                                                                                                     |
| 1.0.5   | 2023-05-08 | [25885](https://github.com/airbytehq/airbyte/pull/25885) | Improve error handling for attribution_report(s) streams                                                                                                               |
| 1.0.4   | 2023-05-04 | [25792](https://github.com/airbytehq/airbyte/pull/25792) | Add availability strategy for basic streams (not including report streams)                                                                                             |
| 1.0.3   | 2023-04-13 | [25146](https://github.com/airbytehq/airbyte/pull/25146) | Validate pk for reports when expected pk is not returned                                                                                                               |
| 1.0.2   | 2023-02-03 | [22355](https://github.com/airbytehq/airbyte/pull/22355) | Migrate `products_report` stream to API v3                                                                                                                             |
| 1.0.1   | 2022-11-01 | [18677](https://github.com/airbytehq/airbyte/pull/18677) | Add optional config report_record_types                                                                                                                                |
| 1.0.0   | 2023-01-30 | [21677](https://github.com/airbytehq/airbyte/pull/21677) | Fix bug with non-unique primary keys in report streams. Add asins_keywords and asins_targets                                                                           |
| 0.1.29  | 2023-01-27 | [22038](https://github.com/airbytehq/airbyte/pull/22038) | Set `AvailabilityStrategy` for streams explicitly to `None`                                                                                                            |
| 0.1.28  | 2023-01-18 | [19491](https://github.com/airbytehq/airbyte/pull/19491) | Add option to customize look back window value                                                                                                                         |
| 0.1.27  | 2023-01-05 | [21082](https://github.com/airbytehq/airbyte/pull/21082) | Fix bug with handling: "Report date is too far in the past." - partial revert of #20662                                                                                |
| 0.1.26  | 2022-12-19 | [20662](https://github.com/airbytehq/airbyte/pull/20662) | Fix bug with handling: "Report date is too far in the past."                                                                                                           |
| 0.1.25  | 2022-11-08 | [18985](https://github.com/airbytehq/airbyte/pull/18985) | Remove "report_wait_timeout", "report_generation_max_retries" from config                                                                                              |
| 0.1.24  | 2022-10-19 | [17475](https://github.com/airbytehq/airbyte/pull/17475) | Add filters for state on brand, product and display campaigns                                                                                                          |
| 0.1.23  | 2022-09-06 | [16342](https://github.com/airbytehq/airbyte/pull/16342) | Add attribution reports                                                                                                                                                |
| 0.1.22  | 2022-09-28 | [17304](https://github.com/airbytehq/airbyte/pull/17304) | Migrate to per-stream state.                                                                                                                                           |
| 0.1.21  | 2022-09-27 | [17202](https://github.com/airbytehq/airbyte/pull/17202) | Improved handling if known reporting errors                                                                                                                            |
| 0.1.20  | 2022-09-08 | [16453](https://github.com/airbytehq/airbyte/pull/16453) | Increase `report_wait_timeout` 30 -> 60 minutes                                                                                                                        |
| 0.1.19  | 2022-08-31 | [16191](https://github.com/airbytehq/airbyte/pull/16191) | Improved connector's input configuration validation                                                                                                                    |
| 0.1.18  | 2022-08-25 | [15951](https://github.com/airbytehq/airbyte/pull/15951) | Skip API error "Tactic T00020 is not supported for report API in marketplace A1C3SOZRARQ6R3."                                                                          |
| 0.1.17  | 2022-08-24 | [15921](https://github.com/airbytehq/airbyte/pull/15921) | Skip API error "Report date is too far in the past."                                                                                                                   |
| 0.1.16  | 2022-08-23 | [15822](https://github.com/airbytehq/airbyte/pull/15822) | Set default value for `region` if needed                                                                                                                               |
| 0.1.15  | 2022-08-20 | [15816](https://github.com/airbytehq/airbyte/pull/15816) | Update STATE of incremental sync if no records                                                                                                                         |
| 0.1.14  | 2022-08-15 | [15637](https://github.com/airbytehq/airbyte/pull/15637) | Generate slices by lazy evaluation                                                                                                                                     |
| 0.1.12  | 2022-08-09 | [15469](https://github.com/airbytehq/airbyte/pull/15469) | Define primary_key for all report streams                                                                                                                              |
| 0.1.11  | 2022-07-28 | [15031](https://github.com/airbytehq/airbyte/pull/15031) | Improve report streams date-range generation                                                                                                                           |
| 0.1.10  | 2022-07-26 | [15042](https://github.com/airbytehq/airbyte/pull/15042) | Update `additionalProperties` field to true from schemas                                                                                                               |
| 0.1.9   | 2022-05-08 | [12541](https://github.com/airbytehq/airbyte/pull/12541) | Improve documentation for Beta                                                                                                                                         |
| 0.1.8   | 2022-05-04 | [12482](https://github.com/airbytehq/airbyte/pull/12482) | Update input configuration copy                                                                                                                                        |
| 0.1.7   | 2022-04-27 | [11730](https://github.com/airbytehq/airbyte/pull/11730) | Update fields in source-connectors specifications                                                                                                                      |
| 0.1.6   | 2022-04-20 | [11659](https://github.com/airbytehq/airbyte/pull/11659) | Add adId to products report                                                                                                                                            |
| 0.1.5   | 2022-04-08 | [11430](https://github.com/airbytehq/airbyte/pull/11430) | Add support OAuth2.0                                                                                                                                                   |
| 0.1.4   | 2022-02-21 | [10513](https://github.com/airbytehq/airbyte/pull/10513) | Increasing REPORT_WAIT_TIMEOUT for supporting report generation which takes longer time                                                                                |
| 0.1.3   | 2021-12-28 | [8388](https://github.com/airbytehq/airbyte/pull/8388)   | Add retry if recoverable error occurred for reporting stream processing                                                                                                |
| 0.1.2   | 2021-10-01 | [6367](https://github.com/airbytehq/airbyte/pull/6461)   | Add option to pull data for different regions. Add option to choose profiles we want to pull data. Add lookback                                                        |
| 0.1.1   | 2021-09-22 | [6367](https://github.com/airbytehq/airbyte/pull/6367)   | Add seller and vendor filters to profiles stream                                                                                                                       |
| 0.1.0   | 2021-08-13 | [5023](https://github.com/airbytehq/airbyte/pull/5023)   | Initial version                                                                                                                                                        |

</details><|MERGE_RESOLUTION|>--- conflicted
+++ resolved
@@ -157,12 +157,9 @@
 
 | Version | Date       | Pull Request                                             | Subject                                                                                                                                                                |
 |:--------|:-----------|:---------------------------------------------------------|:-----------------------------------------------------------------------------------------------------------------------------------------------------------------------|
-<<<<<<< HEAD
-| 7.1.2 | 2025-05-06 | [55217](https://github.com/airbytehq/airbyte/pull/55217) | Add `daily` versions of `reports` streams |
-=======
+| 7.1.4 | 2025-03-13 | [55217](https://github.com/airbytehq/airbyte/pull/55217) | Add `daily` versions of `reports` streams |
 | 7.1.3 | 2025-03-08 | [55352](https://github.com/airbytehq/airbyte/pull/55352) | Update dependencies |
 | 7.1.2 | 2025-02-24 | [53692](https://github.com/airbytehq/airbyte/pull/53692) | Added handling 401 error for Polling Requester |
->>>>>>> 02dcdd2e
 | 7.1.1 | 2025-03-01 | [54895](https://github.com/airbytehq/airbyte/pull/54895) | Update dependencies |
 | 7.1.0 | 2025-02-24 | [53692](https://github.com/airbytehq/airbyte/pull/53692) | Migrate stream `Portfolios` to Portfolios API v3 |
 | 7.0.1 | 2025-02-22 | [52918](https://github.com/airbytehq/airbyte/pull/52918) | Update dependencies |
