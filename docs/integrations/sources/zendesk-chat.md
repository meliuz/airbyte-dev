--- conflicted
+++ resolved
@@ -83,29 +83,7 @@
 
 | Version | Date       | Pull Request                                             | Subject                                                                                                          |
 | :------ | :--------- | :------------------------------------------------------- | :--------------------------------------------------------------------------------------------------------------- |
-<<<<<<< HEAD
-| 0.4.0 | 2024-10-23 | [47319](https://github.com/airbytehq/airbyte/pull/47319) | Migrate to Manifest-only |
-| 0.3.1 | 2024-06-06 | [39260](https://github.com/airbytehq/airbyte/pull/39260) | [autopull] Upgrade base image to v1.2.2 |
-| 0.3.0 | 2024-03-07 | [35867](https://github.com/airbytehq/airbyte/pull/35867) | Migrated to `YamlDeclarativeSource (Low-code)` Airbyte CDK |
-| 0.2.2 | 2024-02-12 | [35185](https://github.com/airbytehq/airbyte/pull/35185) | Manage dependencies with Poetry. |
-| 0.2.1 | 2023-10-20 | [31643](https://github.com/airbytehq/airbyte/pull/31643) | Upgrade base image to airbyte/python-connector-base:1.1.0 |
-| 0.2.0 | 2023-10-11 | [30526](https://github.com/airbytehq/airbyte/pull/30526) | Use the python connector base image, remove dockerfile and implement build_customization.py |
-| 0.1.14 | 2023-02-10 | [24190](https://github.com/airbytehq/airbyte/pull/24190) | Fix remove too high min/max from account stream |
-| 0.1.13 | 2023-02-10 | [22819](https://github.com/airbytehq/airbyte/pull/22819) | Specified date formatting in specification |
-| 0.1.12 | 2023-01-27 | [22026](https://github.com/airbytehq/airbyte/pull/22026) | Set `AvailabilityStrategy` for streams explicitly to `None` |
-| 0.1.11 | 2022-10-18 | [17745](https://github.com/airbytehq/airbyte/pull/17745) | Add Engagements Stream and fix infity looping |
-| 0.1.10 | 2022-09-28 | [17326](https://github.com/airbytehq/airbyte/pull/17326) | Migrate to per-stream states. |
-| 0.1.9 | 2022-08-23 | [15879](https://github.com/airbytehq/airbyte/pull/15879) | Corrected specification and stream schemas to support backward capability |
-| 0.1.8 | 2022-06-28 | [13387](https://github.com/airbytehq/airbyte/pull/13387) | Add state checkpoint to allow long runs |
-| 0.1.7 | 2022-05-25 | [12883](https://github.com/airbytehq/airbyte/pull/12883) | Pass timeout in request to prevent a stuck connection |
-| 0.1.6 | 2021-12-15 | [7313](https://github.com/airbytehq/airbyte/pull/7313) | Add support of `OAuth 2.0` authentication. Fixed the issue with `created_at` can now be `null` for `bans` stream |
-| 0.1.5 | 2021-12-06 | [8425](https://github.com/airbytehq/airbyte/pull/8425) | Update title, description fields in spec |
-| 0.1.4 | 2021-11-22 | [8166](https://github.com/airbytehq/airbyte/pull/8166) | Make `Chats` stream incremental + add tests for all streams |
-| 0.1.3 | 2021-10-21 | [7210](https://github.com/airbytehq/airbyte/pull/7210) | Chats stream is only getting data from first page |
-| 0.1.2 | 2021-08-17 | [5476](https://github.com/airbytehq/airbyte/pull/5476) | Correct field unread to boolean type |
-| 0.1.1 | 2021-06-09 | [3973](https://github.com/airbytehq/airbyte/pull/3973) | Add `AIRBYTE_ENTRYPOINT` for Kubernetes support |
-| 0.1.0 | 2021-05-03 | [3088](https://github.com/airbytehq/airbyte/pull/3088) | Initial release |
-=======
+| 1.1.0   | 2024-11-24 | [47319](https://github.com/airbytehq/airbyte/pull/47319) | Migrate to Manifest-only |
 | 1.0.0   | 2024-11-04 | [44898](https://github.com/airbytehq/airbyte/pull/44898) | Migrate to [new base url](https://developer.zendesk.com/api-reference/live-chat/introduction/)                   |
 | 0.3.1   | 2024-06-06 | [39260](https://github.com/airbytehq/airbyte/pull/39260) | [autopull] Upgrade base image to v1.2.2                                                                          |
 | 0.3.0   | 2024-03-07 | [35867](https://github.com/airbytehq/airbyte/pull/35867) | Migrated to `YamlDeclarativeSource (Low-code)` Airbyte CDK                                                       |
@@ -127,6 +105,5 @@
 | 0.1.2   | 2021-08-17 | [5476](https://github.com/airbytehq/airbyte/pull/5476)   | Correct field unread to boolean type                                                                             |
 | 0.1.1   | 2021-06-09 | [3973](https://github.com/airbytehq/airbyte/pull/3973)   | Add `AIRBYTE_ENTRYPOINT` for Kubernetes support                                                                  |
 | 0.1.0   | 2021-05-03 | [3088](https://github.com/airbytehq/airbyte/pull/3088)   | Initial release                                                                                                  |
->>>>>>> 8aec55d7
 
 </details>