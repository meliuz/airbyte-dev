--- conflicted
+++ resolved
@@ -156,11 +156,8 @@
 
 | Version | Date       | Pull Request                                             | Subject                                                     |
 |:--------|:-----------|:---------------------------------------------------------|:------------------------------------------------------------|
-<<<<<<< HEAD
 | 1.4.0   | 2024-11-12 | [48434](https://github.com/airbytehq/airbyte/pull/48434) | Add get_file method for file-transfer feature.              |
-=======
 | 1.4.0   | 2024-10-31 | [46739](https://github.com/airbytehq/airbyte/pull/46739) | make private key an airbyte secret.                         |
->>>>>>> dd537abe
 | 1.3.0   | 2024-10-31 | [47703](https://github.com/airbytehq/airbyte/pull/47703) | Update dependency to CDK v6 with ability to transfer files. |
 | 1.2.0   | 2024-09-03 | [46323](https://github.com/airbytehq/airbyte/pull/46323) | Update dependency to CDK v5                                 |
 | 1.1.0   | 2024-08-14 | [44028](https://github.com/airbytehq/airbyte/pull/44028) | Update dependency to CDK v4                                 |
