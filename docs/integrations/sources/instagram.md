# Instagram

<HideInUI>

This page contains the setup guide and reference information for the [Instagram](https://www.instagram.com/) source connector.

</HideInUI>

## Prerequisites

- [Meta for Developers account](https://developers.facebook.com)
- [Instagram business account](https://www.facebook.com/business/help/898752960195806) to your
  Facebook page
- [Facebook ad account ID number](https://www.facebook.com/business/help/1492627900875762) (you'll
  use this to configure Instagram as a source in Airbyte

<!-- env:oss -->

- [Instagram Graph API](https://developers.facebook.com/docs/instagram-api/) to your Facebook app
- [Facebook Instagram OAuth Reference](https://developers.facebook.com/docs/instagram-platform/reference/oauth-authorize/)

<!-- /env:oss -->

## Setup guide

### Set up Instagram

<!-- env:cloud -->

#### For Airbyte Cloud:

1. [Log into your Airbyte Cloud](https://cloud.airbyte.com/workspaces) account.
2. Click Sources and then click + New source.
3. On the Set up the source page, select Instagram from the Source type dropdown.
4. Enter a name for the Instagram connector.
5. Click **Authenticate your Instagram account**.
6. Log in and authorize the Instagram account.
7. (Optional) Enter the **Start Date** in YYYY-MM-DDTHH:mm:ssZ format. All data generated after this
   date will be replicated. If left blank, the start date will be set to 2 years before the present
   date.
8. Click **Set up source**.

<!-- /env:cloud -->

<!-- env:oss -->

#### For Airbyte Open Source:

1. Navigate to the Airbyte Open Source dashboard.
2. Click **Sources** and then click **+ New source**.
3. On the Set up the source page, select **Instagram** from the **Source type** dropdown.
4. Enter a name for your source.
5. Enter **Access Token** generated
   using [Graph API Explorer](https://developers.facebook.com/tools/explorer/)
   or [by using an app you can create on Facebook](https://developers.facebook.com/docs/instagram-basic-display-api/getting-started/)
   with the required permissions: instagram_basic, instagram_manage_insights, pages_show_list,
   pages_read_engagement.
6. (Optional) Enter the **Start Date** in YYYY-MM-DDTHH:mm:ssZ format. All data generated after this
   date will be replicated. If left blank, the start date will be set to 2 years before the present
   date.
7. Click **Set up source**.

<!-- /env:oss -->

<HideInUI>

## Supported sync modes

The Instagram source connector supports the following [sync modes](https://docs.airbyte.com/cloud/core-concepts/#connection-sync-modes):

- [Full Refresh - Overwrite](https://docs.airbyte.com/understanding-airbyte/connections/full-refresh-overwrite/)
- [Full Refresh - Append](https://docs.airbyte.com/understanding-airbyte/connections/full-refresh-append)
- [Incremental - Append](https://docs.airbyte.com/understanding-airbyte/connections/incremental-append)
- [Incremental - Append + Deduped](https://docs.airbyte.com/understanding-airbyte/connections/incremental-append-deduped)

:::note

Incremental sync modes are only available for
the [User Insights](https://developers.facebook.com/docs/instagram-api/reference/ig-user/insights)
stream.

:::

## Supported Streams

The Instagram source connector supports the following streams. For more information, see
the [Instagram Graph API](https://developers.facebook.com/docs/instagram-api/)
and [Instagram Insights API documentation](https://developers.facebook.com/docs/instagram-api/guides/insights/).

- [User](https://developers.facebook.com/docs/instagram-api/reference/ig-user)
    - [User Insights](https://developers.facebook.com/docs/instagram-api/reference/ig-user/insights)
- [Media](https://developers.facebook.com/docs/instagram-api/reference/ig-user/media)
    - [Media Insights](https://developers.facebook.com/docs/instagram-api/reference/ig-media/insights)
- [Stories](https://developers.facebook.com/docs/instagram-api/reference/ig-user/stories/)
    - [Story Insights](https://developers.facebook.com/docs/instagram-api/reference/ig-media/insights)

:::info
The Instagram connector syncs data related to Users, Media, and Stories and their insights from
the [Instagram Graph API](https://developers.facebook.com/docs/instagram-api/). For performance data
related to Instagram Ads, use the Facebook Marketing source.
:::

### Entity-Relationship Diagram (ERD)
<EntityRelationshipDiagram></EntityRelationshipDiagram>

## Data type map

AirbyteRecords are required to conform to
the [Airbyte type](https://docs.airbyte.com/understanding-airbyte/supported-data-types/) system.
This means that all sources must produce schemas and records within these types and all destinations
must handle records that conform to this type system.

| Integration Type | Airbyte Type |
|:-----------------|:-------------|
| `string`         | `string`     |
| `number`         | `number`     |
| `array`          | `array`      |
| `object`         | `object`     |

## Limitations & Troubleshooting

<details>
<summary>
Expand to see details about Instagram connector limitations and troubleshooting.
</summary>

### Connector limitations

#### Rate limiting

Instagram limits the number of requests that can be made at a time. See
Facebook's [documentation on rate limiting](https://developers.facebook.com/docs/graph-api/overview/rate-limiting/#instagram-graph-api)
for more information.

### Troubleshooting

- Check out common troubleshooting issues for the Instagram source connector on
  our [Airbyte Forum](https://github.com/airbytehq/airbyte/discussions).

</details>

## Changelog

<details>
  <summary>Expand to review</summary>

| Version | Date       | Pull Request                                             | Subject                                                                                                                   |
|:--------|:-----------|:---------------------------------------------------------|:--------------------------------------------------------------------------------------------------------------------------|
<<<<<<< HEAD
| 3.1.7 | 2025-02-12 | [53214](https://github.com/airbytehq/airbyte/pull/53214) | New fields in media and mediainsights |
=======
| 3.1.7 | 2025-02-15 | [53846](https://github.com/airbytehq/airbyte/pull/53846) | Update dependencies |
>>>>>>> 5e81182b
| 3.1.6 | 2025-02-08 | [53291](https://github.com/airbytehq/airbyte/pull/53291) | Update dependencies |
| 3.1.5 | 2025-02-06 | [53171](https://github.com/airbytehq/airbyte/pull/53171) | Fix missing OAuth fields |
| 3.1.4 | 2025-02-01 | [52260](https://github.com/airbytehq/airbyte/pull/52260) | Update dependencies |
| 3.1.3 | 2025-01-20 | [52035](https://github.com/airbytehq/airbyte/pull/52035) | Upgrade to API v21.0 |
| 3.1.2 | 2025-01-11 | [44223](https://github.com/airbytehq/airbyte/pull/44223) | Starting with this version, the Docker image is now rootless. Please note that this and future versions will not be compatible with Airbyte versions earlier than 0.64 |
| 3.1.1 | 2025-01-09 | [51018](https://github.com/airbytehq/airbyte/pull/51018) | Remove deprecated metrics from `StoryInsights` and `MediaInsights` streams. |
| 3.1.0 | 2024-07-13 | [41937](https://github.com/airbytehq/airbyte/pull/41937) | New metrics added for `StoryInsights` and `MediaInsights` streams. |
| 3.0.22 | 2024-07-27 | [42721](https://github.com/airbytehq/airbyte/pull/42721) | Update dependencies |
| 3.0.21 | 2024-07-20 | [42346](https://github.com/airbytehq/airbyte/pull/42346) | Update dependencies |
| 3.0.20 | 2024-07-13 | [41784](https://github.com/airbytehq/airbyte/pull/41784) | Update dependencies |
| 3.0.19 | 2024-07-10 | [41586](https://github.com/airbytehq/airbyte/pull/41586) | Update dependencies |
| 3.0.18 | 2024-07-09 | [41109](https://github.com/airbytehq/airbyte/pull/41109) | Update dependencies |
| 3.0.17 | 2024-07-08 | [41046](https://github.com/airbytehq/airbyte/pull/41046) | Use latest `CDK` version possible |
| 3.0.16 | 2024-07-06 | [40903](https://github.com/airbytehq/airbyte/pull/40903) | Update dependencies |
| 3.0.15 | 2024-07-02 | [40569](https://github.com/airbytehq/airbyte/pull/40569) | Migrate MediaInsights and StoryInsights to low-code |
| 3.0.14 | 2024-06-26 | [40524](https://github.com/airbytehq/airbyte/pull/40524) | Fix Api stream when the results contain not business accounts |
| 3.0.13 | 2024-06-25 | [40456](https://github.com/airbytehq/airbyte/pull/40456) | Update dependencies |
| 3.0.12 | 2024-06-24 | [39504](https://github.com/airbytehq/airbyte/pull/39504) | Migrate Media, Users, UserLifeTimeInsights and Stories to low-code |
| 3.0.11 | 2024-06-22 | [40127](https://github.com/airbytehq/airbyte/pull/40127) | Update dependencies |
| 3.0.10 | 2024-06-06 | [39303](https://github.com/airbytehq/airbyte/pull/39303) | [autopull] Upgrade base image to v1.2.2 |
| 3.0.9 | 2024-05-21 | [38554](https://github.com/airbytehq/airbyte/pull/38554) | Upgrade to API v19.0 |
| 3.0.8 | 2024-05-20 | [38268](https://github.com/airbytehq/airbyte/pull/38268) | Replace AirbyteLogger with logging.Logger |
| 3.0.7 | 2024-04-19 | [36643](https://github.com/airbytehq/airbyte/pull/36643) | Updating to 0.80.0 CDK |
| 3.0.6 | 2024-04-12 | [36643](https://github.com/airbytehq/airbyte/pull/36643) | Schema descriptions |
| 3.0.5 | 2024-03-20 | [36314](https://github.com/airbytehq/airbyte/pull/36314) | Unpin CDK version |
| 3.0.4 | 2024-03-07 | [35875](https://github.com/airbytehq/airbyte/pull/35875) | Remove `total_interactions` from the `MediaInsights` queries. |
| 3.0.3 | 2024-02-12 | [35177](https://github.com/airbytehq/airbyte/pull/35177) | Manage dependencies with Poetry |
| 3.0.2 | 2024-01-15 | [34254](https://github.com/airbytehq/airbyte/pull/34254) | Prepare for airbyte-lib |
| 3.0.1 | 2024-01-08 | [33989](https://github.com/airbytehq/airbyte/pull/33989) | Remove metrics from video feed |
| 3.0.0 | 2024-01-05 | [33930](https://github.com/airbytehq/airbyte/pull/33930) | Upgrade to API v18.0 |
| 2.0.1 | 2024-01-03 | [33889](https://github.com/airbytehq/airbyte/pull/33889) | Change requested metrics for stream `media_insights` |
| 2.0.0 | 2023-11-17 | [32500](https://github.com/airbytehq/airbyte/pull/32500) | Add primary keys for UserLifetimeInsights and UserInsights; add airbyte_type to timestamp fields |
| 1.0.16 | 2023-11-17 | [32627](https://github.com/airbytehq/airbyte/pull/32627) | Fix start_date type; fix docs |
| 1.0.15 | 2023-11-14 | [32494](https://github.com/airbytehq/airbyte/pull/32494) | Marked start_date as optional; set max retry time to 10 minutes; add suggested streams |
| 1.0.14 | 2023-11-13 | [32423](https://github.com/airbytehq/airbyte/pull/32423) | Capture media_product_type column in media and stories stream |
| 1.0.13 | 2023-11-10 | [32245](https://github.com/airbytehq/airbyte/pull/32245) | Add skipping reading MediaInsights stream if an error code 10 is received |
| 1.0.12 | 2023-11-07 | [32200](https://github.com/airbytehq/airbyte/pull/32200) | The backoff strategy has been updated to make some errors retriable |
| 1.0.11 | 2023-08-03 | [29031](https://github.com/airbytehq/airbyte/pull/29031) | Reverted `advancedAuth` spec changes |
| 1.0.10 | 2023-08-01 | [28910](https://github.com/airbytehq/airbyte/pull/28910) | Updated `advancedAuth` broken references |
| 1.0.9 | 2023-07-01 | [27908](https://github.com/airbytehq/airbyte/pull/27908) | Fix bug when `user_lifetime_insights` stream returns `Key Error (end_time)`, refactored `state` to use `IncrementalMixin` |
| 1.0.8 | 2023-05-26 | [26767](https://github.com/airbytehq/airbyte/pull/26767) | Handle permission error for `insights` |
| 1.0.7 | 2023-05-26 | [26656](https://github.com/airbytehq/airbyte/pull/26656) | Remove `authSpecification` from connector specification in favour of `advancedAuth` |
| 1.0.6 | 2023-03-28 | [26599](https://github.com/airbytehq/airbyte/pull/26599) | Handle error for Media posted before business account conversion |
| 1.0.5 | 2023-03-28 | [24634](https://github.com/airbytehq/airbyte/pull/24634) | Add user-friendly message for no instagram_business_accounts case |
| 1.0.4 | 2023-03-15 | [23671](https://github.com/airbytehq/airbyte/pull/23671) | Add info about main permissions in spec and doc links in error message to navigate user |
| 1.0.3 | 2023-03-14 | [24043](https://github.com/airbytehq/airbyte/pull/24043) | Do not emit incomplete records for `user_insights` stream |
| 1.0.2 | 2023-03-14 | [24042](https://github.com/airbytehq/airbyte/pull/24042) | Test publish flow |
| 1.0.1 | 2023-01-19 | [21602](https://github.com/airbytehq/airbyte/pull/21602) | Handle abnormally large state values |
| 1.0.0 | 2022-09-23 | [17110](https://github.com/airbytehq/airbyte/pull/17110) | Remove custom read function and migrate to per-stream state |
| 0.1.11 | 2022-09-08 | [16428](https://github.com/airbytehq/airbyte/pull/16428) | Fix requests metrics for Reels media product type |
| 0.1.10 | 2022-09-05 | [16340](https://github.com/airbytehq/airbyte/pull/16340) | Update to latest version of the CDK (v0.1.81) |
| 0.1.9 | 2021-09-30 | [6438](https://github.com/airbytehq/airbyte/pull/6438) | Annotate Oauth2 flow initialization parameters in connector specification |
| 0.1.8 | 2021-08-11 | [5354](https://github.com/airbytehq/airbyte/pull/5354) | Added check for empty state and fixed tests |
| 0.1.7 | 2021-07-19 | [4805](https://github.com/airbytehq/airbyte/pull/4805) | Add support for previous `STATE` format |
| 0.1.6 | 2021-07-07 | [4210](https://github.com/airbytehq/airbyte/pull/4210) | Refactor connector to use CDK: - improve error handling - fix sync fail with HTTP status 400 - integrate SAT |

</details>

</HideInUI><|MERGE_RESOLUTION|>--- conflicted
+++ resolved
@@ -146,11 +146,8 @@
 
 | Version | Date       | Pull Request                                             | Subject                                                                                                                   |
 |:--------|:-----------|:---------------------------------------------------------|:--------------------------------------------------------------------------------------------------------------------------|
-<<<<<<< HEAD
-| 3.1.7 | 2025-02-12 | [53214](https://github.com/airbytehq/airbyte/pull/53214) | New fields in media and mediainsights |
-=======
+| 3.1.8 | 2025-02-12 | [53214](https://github.com/airbytehq/airbyte/pull/53214) | New fields in media and mediainsights |
 | 3.1.7 | 2025-02-15 | [53846](https://github.com/airbytehq/airbyte/pull/53846) | Update dependencies |
->>>>>>> 5e81182b
 | 3.1.6 | 2025-02-08 | [53291](https://github.com/airbytehq/airbyte/pull/53291) | Update dependencies |
 | 3.1.5 | 2025-02-06 | [53171](https://github.com/airbytehq/airbyte/pull/53171) | Fix missing OAuth fields |
 | 3.1.4 | 2025-02-01 | [52260](https://github.com/airbytehq/airbyte/pull/52260) | Update dependencies |
