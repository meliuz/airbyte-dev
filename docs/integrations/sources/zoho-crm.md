# Zoho CRM

## Sync overview

The Zoho CRM source supports both Full Refresh and Incremental syncs. You can choose if this connector will copy only the new or updated data, or all rows in the tables and columns you set up for replication, every time a sync is run.

Airbyte uses [REST API](https://www.zoho.com/crm/developer/docs/api/v2/modules-api.html) to fetch data from Zoho CRM.

### Output schema

This Source is capable of syncing:

- standard modules available in Zoho CRM account
- custom modules manually added by user, available in Zoho CRM account
- custom fields in both standard and custom modules, available in Zoho CRM account

The discovering of Zoho CRM module schema is made dynamically based on Metadata API and should generally take no longer than 10 to 30 seconds.

### Notes:

Some of Zoho CRM Modules may not be available for sync due to limitations of Zoho CRM Edition or permissions scope. For details refer to the [Scopes](https://www.zoho.com/crm/developer/docs/api/v2/scopes.html) section in the Zoho CRM documentation.

Connector streams and schemas are built dynamically on top of Metadata that is available from the REST API - please see [Modules API](https://www.zoho.com/crm/developer/docs/api/v2/modules-api.html), [Modules Metadata API](https://www.zoho.com/crm/developer/docs/api/v2/module-meta.html), [Fields Metadata API](https://www.zoho.com/crm/developer/docs/api/v2/field-meta.html).
The list of available streams is the list of Modules as long as Module Metadata is available for each of them from the Zoho CRM API, and Fields Metadata is available for each of the fields. If a module you want to sync is not available from this connector, it's because the Zoho CRM API does not make it available.

### Data type mapping

| Integration Type      | Airbyte Type | Notes                     |
| :-------------------- | :----------- | :------------------------ |
| `boolean`             | `boolean`    |                           |
| `double`              | `number`     |                           |
| `currency`            | `number`     |                           |
| `integer`             | `integer`    |                           |
| `profileimage`        | `string`     |                           |
| `picklist`            | `string`     | enum                      |
| `textarea`            | `string`     |                           |
| `website`             | `string`     | format: uri               |
| `date`                | `string`     | format: date              |
| `datetime`            | `string`     | format: date-time         |
| `text`                | `string`     |                           |
| `phone`               | `string`     |                           |
| `bigint`              | `string`     | airbyte_type: big_integer |
| `event_reminder`      | `string`     |                           |
| `email`               | `string`     | format: email             |
| `autonumber`          | `string`     | airbyte_type: big_integer |
| `jsonarray`           | `array`      |                           |
| `jsonobject`          | `object`     |                           |
| `multiselectpicklist` | `array`      |                           |
| `lookup`              | `object`     |                           |
| `ownerlookup`         | `object`     |                           |
| `RRULE`               | `object`     |                           |
| `ALARM`               | `object`     |                           |

Any other data type not listed in the table above will be treated as `string`.

### Features

| Feature                                   | Supported? \(Yes/No\) |
| :---------------------------------------- | :-------------------- |
| Full Refresh Overwrite Sync               | Yes                   |
| Full Refresh Append Sync                  | Yes                   |
| Incremental - Append Sync                 | Yes                   |
| Incremental - Append + Deduplication Sync | Yes                   |
| Namespaces                                | No                    |

## List of Supported Environments for Zoho CRM

### Production

| Environment | Base URL                |
| :---------- | :---------------------- |
| US          | https://zohoapis.com    |
| AU          | https://zohoapis.com.au |
| EU          | https://zohoapis.eu     |
| IN          | https://zohoapis.in     |
| CN          | https://zohoapis.com.cn |
| JP          | https://zohoapis.jp     |

### Sandbox

| Environment | Endpoint                        |
| :---------- | :------------------------------ |
| US          | https://sandbox.zohoapis.com    |
| AU          | https://sandbox.zohoapis.com.au |
| EU          | https://sandbox.zohoapis.eu     |
| IN          | https://sandbox.zohoapis.in     |
| CN          | https://sandbox.zohoapis.com.cn |
| JP          | https://sandbox.zohoapis.jp     |

### Developer

| Environment | Endpoint                          |
| :---------- | :-------------------------------- |
| US          | https://developer.zohoapis.com    |
| AU          | https://developer.zohoapis.com.au |
| EU          | https://developer.zohoapis.eu     |
| IN          | https://developer.zohoapis.in     |
| CN          | https://developer.zohoapis.com.cn |
| JP          | https://developer.zohoapis.jp     |

For more information about available environments, please visit [this page](https://www.zoho.com/crm/developer/sandbox.html?src=dev-hub)

### Performance considerations

Also, Zoho CRM API calls are associated with credits, each Zoho CRM edition has a limit in a 24-hour rolling window, so please, consider it when configuring your connections.
More details about Zoho CRM API credit system can be found [here](https://www.zoho.com/crm/developer/docs/api/v2/api-limits.html).

### Note about using the Zoho Developer Environment

The Zoho Developer environment API is inconsistent with production environment API. It contains about half of the modules supported in the production environment. Keep this in mind when pulling data from the Developer environment.

## Setup Guide (Airbyte Open Source)

To set up a connection with a Zoho CRM source, you will need to choose start sync date, Zoho CRM edition, region and environment. The latest are described above. Except for those, you will need OAuth2.0 credentials - Client ID, Client Secret and Refresh Token.

### Get Client ID, Client Secret, and Grant Token

1. Log into https://api-console.zoho.com/
2. Choose client
3. Enter a scope the future refresh and access tokens will cover. For instance, it can be `ZohoCRM.modules.ALL, ZohoCRM.settings.ALL, ZohoCRM.settings.modules.ALL`. **Make sure the scope covers all needed modules**.
4. Enter grant token's lifetime and description, click "Create".
5. Copy Grant token, close the popup and copy Client ID and Client Secret on the "Client Secret" tab.

### Create Refresh Token

For generating the refresh token, please refer to [this page](https://www.zoho.com/crm/developer/docs/api/v2/access-refresh.html).
Make sure to complete the auth flow quickly, as the initial token granted by Zoho CRM is only live for a few minutes before it can no longer be used to generate a refresh token.

## Changelog

<details>
  <summary>Expand to review</summary>

| Version | Date       | Pull Request                                             | Subject                                                                            |
| :------ | :--------- | :------------------------------------------------------- | :--------------------------------------------------------------------------------- |
<<<<<<< HEAD
| 0.1.3 | 2024-05-20 | [38402](https://github.com/airbytehq/airbyte/pull/38402) | [autopull] base image + poetry + up_to_date |
| 0.1.2 | 2023-03-09 | [23906](https://github.com/airbytehq/airbyte/pull/23906) | added support for the latest CDK, fixed SAT |
| 0.1.1 | 2023-03-13 | [23818](https://github.com/airbytehq/airbyte/pull/23818) | Set airbyte type to string for zoho autonumbers when they include prefix or suffix |
| 0.1.0 | 2022-03-30 | [11193](https://github.com/airbytehq/airbyte/pull/11193) | Initial release |
=======
| 0.1.2   | 2023-03-09 | [23906](https://github.com/airbytehq/airbyte/pull/23906) | added support for the latest CDK, fixed SAT                                        |
| 0.1.1   | 2023-03-13 | [23818](https://github.com/airbytehq/airbyte/pull/23818) | Set airbyte type to string for zoho autonumbers when they include prefix or suffix |
| 0.1.0   | 2022-03-30 | [11193](https://github.com/airbytehq/airbyte/pull/11193) | Initial release                                                                    |

</details>
>>>>>>> 294dcfa4
<|MERGE_RESOLUTION|>--- conflicted
+++ resolved
@@ -133,15 +133,9 @@
 
 | Version | Date       | Pull Request                                             | Subject                                                                            |
 | :------ | :--------- | :------------------------------------------------------- | :--------------------------------------------------------------------------------- |
-<<<<<<< HEAD
-| 0.1.3 | 2024-05-20 | [38402](https://github.com/airbytehq/airbyte/pull/38402) | [autopull] base image + poetry + up_to_date |
-| 0.1.2 | 2023-03-09 | [23906](https://github.com/airbytehq/airbyte/pull/23906) | added support for the latest CDK, fixed SAT |
-| 0.1.1 | 2023-03-13 | [23818](https://github.com/airbytehq/airbyte/pull/23818) | Set airbyte type to string for zoho autonumbers when they include prefix or suffix |
-| 0.1.0 | 2022-03-30 | [11193](https://github.com/airbytehq/airbyte/pull/11193) | Initial release |
-=======
+| 0.1.3   | 2024-05-20 | [38402](https://github.com/airbytehq/airbyte/pull/38402) | [autopull] base image + poetry + up_to_date |
 | 0.1.2   | 2023-03-09 | [23906](https://github.com/airbytehq/airbyte/pull/23906) | added support for the latest CDK, fixed SAT                                        |
 | 0.1.1   | 2023-03-13 | [23818](https://github.com/airbytehq/airbyte/pull/23818) | Set airbyte type to string for zoho autonumbers when they include prefix or suffix |
 | 0.1.0   | 2022-03-30 | [11193](https://github.com/airbytehq/airbyte/pull/11193) | Initial release                                                                    |
 
-</details>
->>>>>>> 294dcfa4
+</details>