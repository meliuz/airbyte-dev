# MSSQL (V2)

:::danger

This connector is in early access, and SHOULD NOT be used for production workloads. This connector is subject to breaking changes without notice.

:::

## Changelog

<details>
  <summary>Expand to review</summary>

| Version | Date       | Pull Request                                               | Subject                                              |
|:--------|:-----------|:-----------------------------------------------------------|:-----------------------------------------------------|
<<<<<<< HEAD
| 0.1.13  | 2025-03-03 | [54657](https://github.com/airbytehq/airbyte/pull/54657)   | RC11: Add support for Active Directory based Auth    |
=======
| 0.1.13  | 2025-03-04 | [55193](https://github.com/airbytehq/airbyte/pull/55193)   | RC11: Increase decimal precision                     |
>>>>>>> 3d2ffc4e
| 0.1.12  | 2025-02-24 | [54648](https://github.com/airbytehq/airbyte/pull/54648)   | RC10: Fix index column names with hyphens            |
| 0.1.11  | 2025-02-21 | [54197](https://github.com/airbytehq/airbyte/pull/54197)   | RC9: Fix index column names with invalid characters. |
| 0.1.10  | 2025-02-20 | [54186](https://github.com/airbytehq/airbyte/pull/54186)   | RC8: Fix String support.                             |
| 0.1.9   | 2025-02-11 | [53364](https://github.com/airbytehq/airbyte/pull/53364)   | RC7: Revert deletion change.                         |
| 0.1.8   | 2025-02-11 | [53364](https://github.com/airbytehq/airbyte/pull/53364)   | RC6: Break up deletes into loop to reduce locking.   |
| 0.1.7   | 2025-02-07 | [53236](https://github.com/airbytehq/airbyte/pull/53236)   | RC5: Use rowlock hint.                               |
| 0.1.6   | 2025-02-06 | [53192](https://github.com/airbytehq/airbyte/pull/53192)   | RC4: Fix config, timehandling and performance tweak. |
| 0.1.5   | 2025-02-04 | [53174](https://github.com/airbytehq/airbyte/pull/53174)   | RC3: Fix metadata.yaml for publish                   |
| 0.1.4   | 2025-02-04 | [52704](https://github.com/airbytehq/airbyte/pull/52704)   | RC2: Performance improvement                         |
| 0.1.3   | 2025-01-24 | [52096](https://github.com/airbytehq/airbyte/pull/52096)   | Release candidate                                    |
| 0.1.2   | 2025-01-10 | [51508](https://github.com/airbytehq/airbyte/pull/51508)   | Use a non root base image                            |
| 0.1.1   | 2024-12-18 | [49870](https://github.com/airbytehq/airbyte/pull/49870)   | Use a base image: airbyte/java-connector-base:1.0.0  |
| 0.1.0   | 2024-12-16 | [\#49460](https://github.com/airbytehq/airbyte/pull/49460) | Initial commit                                       |

</details><|MERGE_RESOLUTION|>--- conflicted
+++ resolved
@@ -13,11 +13,8 @@
 
 | Version | Date       | Pull Request                                               | Subject                                              |
 |:--------|:-----------|:-----------------------------------------------------------|:-----------------------------------------------------|
-<<<<<<< HEAD
-| 0.1.13  | 2025-03-03 | [54657](https://github.com/airbytehq/airbyte/pull/54657)   | RC11: Add support for Active Directory based Auth    |
-=======
+| 0.1.14  | 2025-03-03 | [54657](https://github.com/airbytehq/airbyte/pull/54657)   | Add support for Active Directory based Auth    |
 | 0.1.13  | 2025-03-04 | [55193](https://github.com/airbytehq/airbyte/pull/55193)   | RC11: Increase decimal precision                     |
->>>>>>> 3d2ffc4e
 | 0.1.12  | 2025-02-24 | [54648](https://github.com/airbytehq/airbyte/pull/54648)   | RC10: Fix index column names with hyphens            |
 | 0.1.11  | 2025-02-21 | [54197](https://github.com/airbytehq/airbyte/pull/54197)   | RC9: Fix index column names with invalid characters. |
 | 0.1.10  | 2025-02-20 | [54186](https://github.com/airbytehq/airbyte/pull/54186)   | RC8: Fix String support.                             |
